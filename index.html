
<!DOCTYPE html>

<html lang="en">
<head>
<meta charset="utf-8"/>
<title>r779</title>
<style>

#logTable {
  display: block;
  max-height: calc(15 * 42px); /* ~40px per row incl. padding/border // Michael Anthony Ralph / Special Technology Services, August 2025
 */

  overflow-y: auto;
}
    body {
        font-family: -apple-system, BlinkMacSystemFont, "Segoe UI", Roboto, "Helvetica Neue", Arial, sans-serif;
        background: #f9f9f9;
        color: #000;
        margin: 0;
        padding: 20px;
    }

    h1 {
        color: #007aff;
    }

    .controls {
        margin-bottom: 20px;
    }

    .controls button, .controls label {
        margin-right: 10px;
    }

    input, select, textarea {
        background: #fff;
        color: #000;
        border: 1px solid #ccc;
        padding: 6px 10px;
        border-radius: 6px;
        margin: 4px;
        font-size: 10px;
    }

    .score-columns {
        display: flex;
        flex-wrap:
        gap: 5px;
        margin-top: 10px;
    }

    .score-column {
        display: flex;
        flex-direction: column;
        align-items: center;
        margin: 5px;
    }

    .score-column button {
        width: 130px;
<<<<<<< HEAD
        height: 30px;
=======
        height: 40px;
>>>>>>> 2aaa714b
        margin: 1px;
        border-radius: 6px;
        border: 1px solid #ccc;
        background: #fff;
    }

    .selected-score {
        background-color: #007aff !important;
        color: #fff !important;
        font-weight: bold;
        border: 2px solid #000;
    }

    table {
        width: 100%;
        border-collapse: collapse;
        background: #fff;
        margin-top: 20px;
    }

    table, th, td {
        border: 1px solid #ccc;
    }

    th, td {
        padding: 10px;
        text-align: center;
        font-size: 10px;
    }
    
    #extraNoteButtons {
        display: grid;
        grid-template-columns: repeat(8, 80px);
        gap: 2px;
        margin-top: 10px;
    }

    .note-btn {
        width: 80px;
        height: 25px;
        font-size: 10px;
        padding: 0;
        border-radius: 6px;
        border: 1px solid #ccc;
        background: #f2f2f2;
        color: #000;
        transition: box-shadow 0.1s;
        margin: 0;
    }

    .note-btn.selected-score {
        box-shadow: 0 0 0 2px #000;
        color: #fff;
    }

    .note-btn[data-category="gold"] {
        background: gold;
        color: #000;
    }

    .note-btn[data-category="dose"] {
        background: #444;
        color: #fff;
    }

    .note-btn[data-category="blue"] {
        background: #007aff;
        color: #fff;
    }

    .note-btn[data-category="red"] {
        background: red;
        color: #fff;
    }

    .note-btn[data-category="green"] {
        background: green;
        color: #fff;
    }

    .note-btn[data-category="orange"] {
        background: orange;
        color: #000;
    }

    .note-btn[data-category="yellow"] {
        background: #ffeb3b;
        color: #000;
    }

    #scoreModal {
        display: none;
        position: fixed;
        top: 15%;
        left: 50%;
        transform: translateX(-50%);
        background: #fff;
        padding: 20px;
        border: 2px solid #007aff;
        border-radius: 8px;
        box-shadow: 0 4px 8px rgba(0, 0, 0, 0.2);
        z-index: 1000;
    }

    #scoreModal input {
        width: 60px;
    }
    
  .note-btn[data-category="purple"] {
    background-color: rebeccapurple;
    color: #fff;
  }

/* Auto-summary Button */
    #autoSummaryToggleBtn{ /* fixed removed */ }
    
/* Horizontal layout for summary buttons at top-right */
.summary-controls{
  display:flex;
  flex-direction:row;
  align-items:center;
  justify-content:flex-end;
  gap:8px;
  padding:8px 10px;
}
.summary-controls button{
  width:auto; /* allow natural width */
  white-space:nowrap;
}

</style>
<!-- removed fixed-position block for summary buttons (replaced by .summary-controls) -->
<style>
#autoSummaryDock{
  margin-top: 20px;
}
#autoSummaryTable{
  width:100%;
  border-collapse: collapse;
  background: #fff;
}
#autoSummaryTable th, #autoSummaryTable td{
  border:1px solid #ccc;
  padding:10px;
  text-align:center;
  font-size:12px;
}
#autoSummaryTitle{
  font-weight:600;
  margin:6px 0;
}
</style>
<style>

/* ==== Summary Controls Layout Override (spread horizontally) ==== */
.summary-controls{
  position: fixed;
  top: 10px;
  left: 20px;
  right: 20px;           /* span across screen */
  display: flex;
  flex-direction: row;
  align-items: center;
  justify-content: space-between; /* spread across full width */
  gap: 16px;
  z-index: 9999;
  pointer-events: auto;
}
.summary-controls button{
  position: static !important; /* cancel fixed on individual buttons */
  top: auto !important;
  right: auto !important;
  width: auto;
  white-space: nowrap;
  background: #007aff;
  color: #fff;
  border: none;
  padding: 8px 14px;
  border-radius: 6px;
  cursor: pointer;
}
.summary-controls #autoSummaryToggleBtn{
  background: #008CBA; /* keep distinct colour for Auto */
}

/* Explicitly override any earlier fixed rules on these IDs */
#summary5Btn, #summary15Btn, #summary60Btn, #autoSummaryToggleBtn{
  position: static !important;
  top: auto !important;
  right: auto !important;
}

</style>
</head>
<body>
<div class="summary-controls">
<button id="summary60Btn" onclick="setSummaryWindowAndOpen(60)">Summary 60m</button>
    <button id="summary15Btn" onclick="setSummaryWindowAndOpen(15)">Summary 15m</button>
    <button id="summary5Btn" onclick="setSummaryWindowAndOpen(5)">Summary 5m</button>
    <button id="slidingAvgBtn" onclick="openSlidingAverage()">Sliding Average</button>
<<<<<<< HEAD
    <button id="doseReviewsBtn" onclick="openDoseReviews()">Dose Reviews</button>

=======
>>>>>>> 2aaa714b
    <button id="autoSliderABtn" onclick="openAutoSliderA()">Auto Slider A</button>
    <button id="autoSliderBBtn" onclick="openAutoSliderB()">Auto Slider B</button>
            <button id="significant5mBtn" onclick="openSignificant5m()">Summary Significant 5m</button>
    <button id="statAnalysisBtn" onclick="openStatAnalysis()">Statistical Analysis</button>
        <button id="statAnalysisHourBtn" onclick="openStatAnalysisHourly()">Statistical Analysis (60m)</button>
    <button id="autoSummaryToggleBtn" onclick="toggleAutoSummary()">Auto</button>

</div>
<h1>r779</h1>
<div class="controls">
<span style="margin-left:8px; padding:3px 6px; border:1px solid #007aff; border-radius:6px; color:#007aff; font-size:12px;">Append Mode</span>
<button onclick="newTrip()">New Log</button>
<button onclick="resetTimer()">Reset Timer</button>
<button onclick="pauseTimer()">Pause Timer</button>
<label>
<input id="redoseCheckbox" type="checkbox"/>
             Redose
        </label>
<button id="addBtn" onclick="addEntry()">Add Entry</button>
<button onclick="deleteSelected()">Delete Selected</button>
<button onclick="editSelected()">Edit Selected</button>
<button onclick="exportCSV()">Export CSV</button>
<button id="openLogBtn" onclick="openExistingLog()">Open Log (Append)</button>
<input id="openLogInput" type="file" accept=".csv,text/csv" style="display:none" />
<button onclick="openScoreModal()">Manual Score Entry</button>
<button onclick="openEmotionModal()">Emotion Wheel</button>
</div>
<div>
<label>
            Phase: 
            <input id="eventInput" maxlength="50" size="50" type="text"/>
</label>
<br/>
<label>
            Scale: 
            <input id="scaleInput" maxlength="50" size="30" type="text"/>
</label>
<br/>
<label>
            Add:
                  
            <select id="drugSelect">
<option value="">--Select--</option>
<option value="MD-PiHP">MD-PiHP</option>
<option value="MD-PiHP Added">MD-PiHP Added</option>
<option value="MD-PiHP Hit">MD-PiHP Hit</option>
<option value="MD-PiHP Redose">MD-PiHP Redose</option>
<option value="x-PiHP">x-PiHP</option>
<option value="2ME-PiHP">2ME-PiHP</option>
<option value="A-PiHP">A-PiHP</option>
<option value="3F-PiHP">3F-PiHP</option>
<option value="A-PHP">A-PHP</option>
<option value="A-PVP">A-PVP</option>
<option value="PYRO">PYRO</option>
<option value="Cathinone">Cathinone</option>
<option value="Unknown">Unknown</option>
<option value="Food">Food</option>
<option value="Drink">Drink</option>
<option value="Sleep">Sleep</option>
<option value="Exercise">Exercise</option>
<option value="NN-DMC">NN-DMC</option>
<option value="Meth">Meth</option>
<option value="MDMA">MDMA</option>
<option value="2-MMC">2-MMC</option>
<option value="3-MMC">3-MMC</option>
<option value="4-MMC">4-MMC</option>
<option value="Mephedrone">Mephedrone</option>
<option value="Dust">Dust</option>
<option value="Speed">Speed</option>
<option value="Cocaine">Cocaine</option>
<option value="Crack">Crack</option>
<option value="Vodka">Vodka</option>
<option value="Weed">Weed</option>
<option value="Cone">Cone</option>
<option value="Brownie">Brownie</option>
<option value="Snowcone">TSnowconeHC</option>
<option value="Edible">Edible</option>
<option value="THC">THC</option>
<option value="Alcohol">Alcohol</option>
<option value="Benzodiazepine">Benzodiazepine</option>
<option value="Diazepam">Diazepam</option>
<option value="Alprazolam">Alprazolam</option>
<option value="Bromazolam">Bromazolam</option>
<option value="LSD">LSD</option>
<option value="Food">Food</option>
<option value="Drink">Drink</option>
<option value="Sleep">Sleep</option>
</select>
</label>
<label>
            qty: 
            <input id="qtyInput" size="6" type="number"/>
</label>
<label>
            Detail: 
            <input id="roaInput" size="10" type="text"/>
</label>
<br/>
<label>Notes:</label>
<br/>
<textarea cols="50" id="notesInput" rows="3"></textarea>
<br/>
<div style="display: flex; gap: 10px;"><label>Last:</label>
<br/>
<textarea cols="50" id="customNotesInput" rows="3"></textarea></div>
</div>
<div style="display: flex; align-items: flex-start; gap: 20px;">
<div class="score-columns" id="scoreColumns"></div>

<!-- Note Button Rows (grouped by colour) -->
<div id="noteButtonRows" style="display:flex; flex-direction:column; gap:6px; margin:8px 0;">
  <!-- Rows will be populated by JS -->
</div>
<div id="noteButtons"></div>
<div id="extraNoteButtons"></div>
</div>
<div id="timer" style="margin-top: 10px;">Time: 00:00:00</div>
<table id="logTable">
<thead>
<tr>
<th data-col="Select">Select</th>
<th data-col="Timestamp">Timestamp</th>
<th data-col="Since">Since</th>
<th data-col="Elapsed">Elapsed</th>
<th data-col="Phase">Phase</th>
<th data-col="Scale">Scale</th>
<th data-col="Drug">Drug</th>
<th data-col="QTY">QTY</th>
<th data-col="ROA">ROA</th>
<th data-col="Rush">Rush</th>
<th data-col="Rush">Rush</th>
<<<<<<< HEAD
<th data-col="Mood">Mood</th>
=======
>>>>>>> 2aaa714b
<th data-col="Mood">Mood</th>
<th data-col="Mood">Mood</th>
<th data-col="Social">Social</th>
<th data-col="Social">Social</th>
<th data-col="Social">Social</th>
<th data-col="Energy">Energy</th>
<th data-col="Energy">Energy </th>
<<<<<<< HEAD
<th data-col="Focus">Focus</th>
=======
>>>>>>> 2aaa714b
<th data-col="Focus">Focus</th>
<th data-col="Focus">Focus</th>
<th data-col="Anxiety">Anxiety</th>
<th data-col="Anxiety">Anxiety</th>
<th data-col="Anxiety">Anxiety</th>
<th data-col="Impair">Impair</th>
<th data-col="Impair">Impair</th><th data-col="change">change</th><th data-col="Change">Change</th><th data-col="Deg">Deg</th><th data-col="D2">D2</th><th data-col="Oth">Oth</th><th data-col="O2">O2</th>
<th data-col="Score">Score</th>
<th data-col="Max">Max</th>
<th data-col="Min">Min</th>
<th data-col="VL">VL</th>
<th data-col="sM">sM</th>
<th data-col="sB">sB</th>
<th data-col="sF">sF</th>
<th data-col="Last">Last</th>
<th data-col="Notes">Notes</th>
<th data-col="Weighted">Weighted</th><th data-col="5Max">5Max</th><th data-col="GS">GS</th>
</tr>
</thead>
<tbody></tbody>
</table>

<div id="autoSummaryDock">
  <div id="autoSummaryTitle">Auto Summary (1m rolling)</div>
  <table id="autoSummaryTable">
    <thead><tr><th>Time</th><th>Rush</th><th>Mood</th><th>Social</th><th>Energy</th><th>Focus</th><th>Anxiety</th><th>Impair</th><th>Score</th><th>Max</th><th>Min</th><th>Weighted</th><th>5Max</th></tr></thead>
    <tbody></tbody>
  </table>
</div>
<!-- Additional Summary Docks (separate targets) -->
<div id="summary5Dock" style="margin-top:20px;">
  <div id="summary5Title">Summary 5m (rolling)</div>
  
<div id="backfillRow" style="margin:10px 0; padding:8px; border:1px solid #ccc; background:#f9f9f9;">
  <strong>Manual Backfill:</strong>
  <button id="backfillBtn" class="ctrl-btn" style="margin-left:10px;">Run Backfill</button>
</div>
<table id="summary5Table" style="width:100%; border-collapse:collapse; background:#fff;">
    <thead><tr><th>Time</th><th>Rush</th><th>Mood</th><th>Social</th><th>Energy</th><th>Focus</th><th>Anxiety</th><th>Impair</th><th>Score</th><th>Max</th><th>Min</th><th>Weighted</th><th>5Max</th></tr></thead>
    <tbody></tbody>
  </table>
</div>

<div id="summary15Dock" style="margin-top:20px;">
  <div id="summary15Title">Summary 15m (rolling)</div>
  <table id="summary15Table" style="width:100%; border-collapse:collapse; background:#fff;">
    <thead><tr><th>Time</th><th>Rush</th><th>Mood</th><th>Social</th><th>Energy</th><th>Focus</th><th>Anxiety</th><th>Impair</th><th>Score</th><th>Max</th><th>Min</th><th>Weighted</th><th>5Max</th></tr></thead>
    <tbody></tbody>
  </table>
</div>

<div id="summary60Dock" style="margin-top:20px;">
  <div id="summary60Title">Summary 60m (rolling)</div>
  <table id="summary60Table" style="width:100%; border-collapse:collapse; background:#fff;">
    <thead><tr><th>Time</th><th>Rush</th><th>Mood</th><th>Social</th><th>Energy</th><th>Focus</th><th>Anxiety</th><th>Impair</th><th>Score</th><th>Max</th><th>Min</th><th>Weighted</th><th>5Max</th></tr></thead>
    <tbody></tbody>
  </table>
<<<<<<< HEAD
</div>



<!-- ──────────────────────────────────────────────────────────────────────────
     Dose Reviews Modal
     Mirrors currently visible rows from the MAIN table and adds 4 summary rows
     (Average / Median / Minimum / Maximum) for numeric metrics.
     ───────────────────────────────────────────────────────────────────────── -->
<div id="doseReviewsModal" style="display:none; position:fixed; inset:0; z-index:9999;">
  <div id="doseReviewsBackdrop" style="position:absolute; inset:0; background:rgba(0,0,0,0.45);"></div>
  <div id="doseReviewsCard" style="
      position:relative; margin:4vh auto; width:min(1200px,94vw); max-height:92vh; overflow:auto;
      background:#fff; border-radius:14px; box-shadow:0 10px 40px rgba(0,0,0,0.25); padding:16px;">
    <div style="display:flex; align-items:center; justify-content:space-between; gap:8px; margin-bottom:10px;">
      <div style="font-weight:700; font-size:20px;">Dose Reviews</div>
      <div style="display:flex; gap:8px; align-items:center;">
        <button onclick="exportDoseReviewsCsv()" title="Export table to CSV">Export CSV</button>
        <button onclick="closeDoseReviews()" aria-label="Close">Close</button>
      </div>
    </div>
    <div id="doseReviewsMeta" style="font-size:12px; opacity:0.7; margin-bottom:8px;"></div>
    <table id="doseReviewsTable" style="width:100%; border-collapse:collapse; background:#fff;">
      <thead>
        <tr>
          <th>Label</th>
          <th>Segment</th>
          <th>Time</th><th>Rush</th><th>Mood</th><th>Social</th><th>Energy</th><th>Focus</th><th>Anxiety</th><th>Impair</th>
          <th>Score</th><th>Max</th><th>Min</th><th>Weighted</th><th>5Max</th>
        </tr>
      </thead>
      <tbody></tbody>
    </table>
    <div style="font-size:11px; opacity:0.65; margin-top:6px;">
      Source: visible rows from the main table at open time. Re-open after filtering to refresh.
    </div>
  </div>
=======
>>>>>>> 2aaa714b
</div>


<script>

// === UI Column Visibility & Shading Config ===
const HIDE_IN_UI = ['VL','sM','sB','sF','GS','change','Deg','Oth','5Max'];
const NO_SHADE = new Set(['change','Change','Deg']);

// Shading caps (max value that maps to full opacity)
const SHADE_CAP = {
  'Score': 25,
<<<<<<< HEAD
  'Max': 25,
  'Min': 10,
  'Weighted': 10,
  '5Max': 10
=======
  'Max': 30,
  'Min': 12,
  'Weighted': 100,
  '5Max': 6
>>>>>>> 2aaa714b
};

const GREEN_SET = new Set(['Rush','Mood','Social','Score','Weighted','5Max','Max']);
const GOLD_SET  = new Set(['Energy','Focus']);
const RED_SET   = new Set(['Anxiety','Impair','Min']);

function applyUiColumnVisibility() {
  const id = 'uiHideCols';
  if (document.getElementById(id)) return;
  const style = document.createElement('style');
  style.id = id;
  style.textContent = HIDE_IN_UI
    .map(c => `th[data-col="${c}"], td[data-col="${c}"]{display:none !important;}`)
    .join('');
  document.head.appendChild(style);

  // Ensure no background on no-shade set
  const id2 = 'noShadeOverride';
  if (!document.getElementById(id2)) {
    const s = document.createElement('style');
    s.id = id2;
    s.textContent = `
      th[data-col="change"], td[data-col="change"],
      th[data-col="Change"],  td[data-col="Change"],
      th[data-col="Deg"], td[data-col="Deg"] { background: transparent !important; }
    `;
    document.head.appendChild(s);
  }
}

// Map each cell to its column name using the header texts
function tagRowCells(tr) {
  const header = document.querySelectorAll('#logTable thead th');
  Array.from(tr.children).forEach((td, idx) => {
    const name = header[idx] ? header[idx].textContent.trim() : '';
    if (name) td.setAttribute('data-col', name);
  });
}

function cellBgFor(colName, value) {
  if (NO_SHADE.has(colName)) return '';
  const num = Number(value);
  if (!Number.isFinite(num)) return '';
  const cap = (SHADE_CAP[colName] !== undefined) ? SHADE_CAP[colName] : 5;
  const opacity = Math.min(Math.max(num, 0), cap) / cap;
  if (GREEN_SET.has(colName)) return `rgba(0,255,0,${opacity})`;
  if (GOLD_SET.has(colName))  return `rgba(255,215,0,${opacity})`;
  if (RED_SET.has(colName))   return `rgba(255,0,0,${opacity})`;
  return '';
}

function applyRowShading(tr) {
  Array.from(tr.children).forEach(td => {
    const col = td.getAttribute('data-col') || '';
    // Prefer numeric machine value for shading so label columns match their paired sums
    const raw = td.getAttribute('data-value');
    const val = (raw != null && raw !== '') ? raw : td.textContent.trim();
    const bg = cellBgFor(col, val);
    if (bg) td.style.backgroundColor = bg;
    else td.style.background = '';
  });
}
    const labelMappings = {
        rush: {
<<<<<<< HEAD
            "-0.5": "-",
            "0": "None",
            "0.5": "+",
            "1": "Low",
            "1.5": "Low-Medium",
            "2": "Medium",
            "3": "High",
            "3.5": "Strong",
            "4": "Very Strong",
            "4.5": "Intense",
            "5": "Extreme",
            "6": "Ultra Extreme"
, "12.5": "+", "13.5": "+", "-111.5": "-" },
        mood: {
            "-0.5": "-",
            "0": "None",
            "0.5": "+",
            "1": "Very Low",
            "1.5": "Low",
            "2": "Low-Medium",
            "3": "Medium",
            "3.5": "Medium-High",
            "4": "High",
            "4.5": "Very High",
            "5": "Very/Euphoric"
, "12.5": "+", "13.5": "+", "-111.5": "-" },
        social: {
            "-0.5": "-",
            "0": "None",
            "0.5": "+",
            "1": "Very Low",
            "1.5": "Low",
            "2": "Low-Medium",
            "3": "Medium",
            "3.5": "Medium-High",
            "4": "High",
            "4.5": "Very High",
            "5": "Very/Disinhibited"
, "12.5": "+", "13.5": "+", "-111.5": "-" },
        energy: {
            "-0.5": "-",
            "0": "None",
            "0.5": "+",
            "1": "Very Low",
            "1.5": "Low/Normal",
            "2": "Low-Mid",
            "3": "Medium-High",
            "2.5": "Medium",
            "3.5": "High",
            "4": "Very High",
            "4.5": "Very/Manic",
            "5": "Ultra/Hyper"
, "12.5": "+", "13.5": "+", "-111.5": "-" },
        focus: {
            "-0.5": "-",
            "0": "None",
            "0.5": "+",
            "1": "Very Low",
            "1.5": "Low/Normal",
            "2": "Low-Mid",
            "2.5": "Medium",
            "3": "Medium-High",
            "3.5": "High",
            "4": "Very Strong",
            "4.5": "Very/Laser",
            "5": "Ultra/Wired"
, "12.5": "+", "13.5": "+", "-111.5": "-" },
        anxiety: {
            "-0.5": "-",
            "0": "None",
            "0.5": "+",
            "1": "Minimal",
            "1.5": "Low/Ignore",
            "2": "Low-Mid",
            "3": "Mid/Anxious",
            "3.5": "Medium-High",
            "4": "High/Adverse",
            "4.5": "Very/Severe",
            "5": "Ultra Severe"
, "12.5": "+", "13.5": "+", "-111.5": "-" },
        impair: {
            "-0.5": "-",
            "0": "None",
            "0.5": "+",
            "1": "Minimal",
            "1.5": "Low-Minor",
            "2": "Mid/Ignore",
            "3": "Mid/Impacted",
            "3.5": "Medium-High",
            "4": "High/Serious",
            "4.5": "Very/Severe",
            "5": "Ultra Severe"
, "12.5": "+", "13.5": "+", "-111.5": "-" },
        change: {
            "0": 'Last Dose',
=======
            "0": 'No',
            "1": 'Low',
            "1.5": 'Low',
            "2.5": 'Mid-High',
            "3.5": 'Very High',
            "2": 'Mid',
            "3": 'High',
            "4": 'Strong',
            "4.5": 'Very Intense',
            "5": 'Intense',
            "6": 'Extreme',
            "7": 'Overwhelming'
, "12.5": "+", "13.5": "+", "-111.5": "-" },
        mood: {
            "0": 'No/None',
            "1": 'Very Low',
            "1.5": 'Low',
            "2": 'Low',
            "2.5": 'Low-Mid',
            "3": 'Mid',
            "3.5": 'Mid-High',
            "4": 'High',
            "4.5": 'Outgoing',
            "5": 'Very/Euphoric',
            "6": 'Auto/High'
, "12.5": "+", "13.5": "+", "-111.5": "-" },
        social: {
            "0": 'No/None',
            "1": 'Very Low',
            "1.5": 'Low',
            "2": 'Low',
            "2.5": 'Mid',
            "3": 'Mid',
            "3.5": 'Mid-High',
            "4": 'High',
            "4.5": 'Outgoing',
            "5": 'Very/Outgoing',
            "6": 'Disinhibited'
, "12.5": "+", "13.5": "+", "-111.5": "-" },
        energy: {
            "0": 'None',
            "1": 'Very Low',
            "1.5": 'Lower',
            "2": 'Some/Low',
            "2.5": 'Low-Mid',
            "3.5": 'Mid-High',
            "3": 'Mid',
            "4": 'High',
            "4.5": 'Higher',
            "5": 'Very High',
            "6": 'Ultra/Overdrive'
, "12.5": "+", "13.5": "+", "-111.5": "-" },
        focus: {
            "0": 'None',
            "1": 'Very Low',
            "1.5": 'Lower',
            "2": 'Some/Low',
            "2.5": 'Some-Mid',
            "3.5": 'Mid-High',
            "3": 'Mid',
            "4": 'High',
            "4.5": 'Higher',
            "5": 'Very High',
            "6": 'Ultra/Wired'
, "12.5": "+", "13.5": "+", "-111.5": "-" },
        anxiety: {
//            "-2": '-',
//            "-1": '-',
//            "-0.5": '-',
//            "0": 'No/None',
//            "1": 'Normal',
//            "2": 'Excessive',
//            "3": 'Clear/Feel',
//            "4": 'Extra',
//            "5": 'Impacting',
            "0": 'No/None',
            "1": 'Very Low',
            "2": 'Low',
            "2.5": 'Low-Mid',
            "3": 'Mid',
            "3.5": 'Mid-High',
            "4": 'High',
            "4": 'Higher',
            "5": 'Severe',
            "6": 'Very Severe'
, "12.5": "+", "13.5": "+", "-111.5": "-" },
        impair: {
//            "-2": '-',
//            "-1": '-',
//            "-0.5": '-',
//            "0": 'None',
//            "1": 'Minimal',
//            "2": 'Low',
//            "2.5": '',
//            "3": 'Visibly',
//            "4": 'Impaired',
//            "4.5": '',
//            "5": 'Behaviour',
//            "6": 'AdverseImpact',
            "0": 'No/None',
            "1": 'Low',
            "2": 'Some/Ignore',
            "2.5": 'Some/Impair',
            "3": 'Clear',
            "3.5": 'High',
            "4": 'Very High',
            "4.5": 'Severe',
            "5": 'Very Severe',
            "6": 'Very Severe'
, "12.5": "+", "13.5": "+", "-111.5": "-" },
        change: {
            "0.6": 'Last Row Action',
            "0.4": 'Last Row Left',
            "-1.5": 'Last Row Was',
            "0": 'Destroyed',
>>>>>>> 2aaa714b
            "1": 'Burned',
            "1.5": 'Tremors/Shakes',
            "2": 'Lip/Mouth Open',
            "2.5": 'Sealed Sucked',
            "3": 'Shallow Breath',
            "3.5": 'Plan',
            "4": 'Repeated Fast',
            "4.5": 'Deep/Held',
            "5": 'Carefully Followed',
            "5.5": 'Slowly Rocked',
            "6": 'Rapidly Rolled',
            "0.5": 'Heatbeat Note'
, "12.5": "+", "13.5": "+", "-111.5": "-" },
        degree: {
<<<<<<< HEAD
            "0.6": 'Technique',
            "0.4": 'Drug',
            "-1.5": 'Results',
            "0": 'No/None',
            "-0.5": 'Effects',
=======
            "0": 'No/None',
            "-0.5": '>0mg <5mg',
>>>>>>> 2aaa714b
            "-1": '>5mg <10mg',
            "-1": '>5mg <15mg',
            "1": 'Add Drug',
            "2": 'Hit/Continue',
            "2.5": 'Redose',
            "3.5": 'Wired',
<<<<<<< HEAD
            "3": 'Half Burned',
            "4": 'Melted',
            "5.5": 'Nice Smell/Taste',
=======
            "3": 'Nice/Burned',
            "4": 'Melted',
            "5.5": 'Nice Vapour',
>>>>>>> 2aaa714b
            "5": 'Rush',
            "6": 'Plumes',
            "0.5": '+'
, "12.5": "+", "13.5": "+", "-111.5": "-" },
        other: {
            "0": 'Side Effect',
            "0.5": 'Unsure',
            "1": 'Ignorable',
            "2": 'Tremors',
            "2.5": 'Sweating',
            "3.5": 'Mid-High',
<<<<<<< HEAD
            "3": 'Heartbeat',
            "3.5": 'Rush',
            "4": 'Manic',
            "4.5": 'Down',
            "5": 'Up',
            "6": 'Positive'
=======
            "3": 'Shakes',
            "3.5": 'Rush',
            "4": 'Manic',
            "4.5": 'Autopilot',
            "5": 'Good',
            "6": 'Noticed'
>>>>>>> 2aaa714b
             }
    };

//    const labelMappings = {
//        rush: {
//            "-0.5": "-",
//            "0": "None",
//            "0.5": "+",
//            "1": "Low",
//            "1.5": "Low-Medium",
//            "2": "Medium",
//            "2.5": "Medium-High",
//            "3": "High",
//            "3.5": "High-Strong",
//            "4": "Intense",
//            "5": "Extreme",
//            "6": "Ultra Extreme"
//, "12.5": "+", "13.5": "+", "-111.5": "-" },
//        mood: {
//            "-0.5": "-",
//            "0": "None",
//            "0.5": "+",
//            "1": "Very Low",
//            "1.5": "Low",
//            "2": "Low-Medium",
//            "2.5": "Medium",
//            "3": "Medium/Clear",
//            "3.5": "Medium-High",
//            "4": "High",
//            "4.5": "Higher",
//            "5": "Very High",
//            "6": "Very/Euphoric"
//, "12.5": "+", "13.5": "+", "-111.5": "-" },
//        social: {
//            "-0.5": "-",
//            "0": "None",
//            "0.5": "+",
//            "1": "Very Low",
//            "1.5": "Low",
//            "2": "Low-Medium",
//            "2.5": "Medium",
//            "3": "Medium/Clear",
//            "3.5": "Medium-High",
//            "4": "High",
//            "4.5": "Higher",
//            "5": "Very /Outgoing",
//            "6": "Very/Disinhibited"
//, "12.5": "+", "13.5": "+", "-111.5": "-" },
//        energy: {
//            "-0.5": "-",
//            "0": "None",
//            "0.5": "+",
//            "1": "Very Low",
//            "1.5": "Low/Normal",
//                        "2": "Low-Medium",
//            "2.5": "Medium",
//            "3": "Medium-High",
//            "3.5": "High",
//            "4": "Very High",
//            "5": "Very/Manic",
//            "6": "Ultra/Hyper"
//, "12.5": "+", "13.5": "+", "-111.5": "-" },
//        focus: {
//            "-0.5": "-",
//            "0": "None",
//            "0.5": "+",
//            "1": "Very Low",
//            "1.5": "Low/Normal",
//                        "2": "Low-Medium",
//            "2.5": "Medium",
//            "3": "Medium-High",
//            "3.5": "Strong",
//            "4": "Very Strong",
//            "5": "Very/Laser",
//            "6": "Ultra/Wired"
//, "12.5": "+", "13.5": "+", "-111.5": "-" },
//        anxiety: {
//            "-0.5": "-",
//            "0": "None",
//            "0.5": "+",
//            "1": "Minimal",
//            "1.5": "Low/Ignore",
//            "2": "Some/Low",
//            "2.5": "Medium/Impact",
//            "3": "Medium-High",
//            "3.5": "Mid/Obvious",
//            "3.5": "High/Adverse",
//            "5": "Very/Severe",
//            "6": "Ultra Severe"
//, "12.5": "+", "13.5": "+", "-111.5": "-" },
//        impair: {
//            "-0.5": "-",
//            "0": "None",
//            "0.5": "+",
//            "1": "Minimal/Ignore",
//            "1.5": "Low/Distract",
//            "2": "Mid/Affected",
//            "2.5": "Mid/Clear",
//            "3": "High/Impaired",
//            "3.5": "High/Serious",
//            "4": "Serious/Adverse",
//            "5": "Very/Severe",
//            "6": "Ultra Severe"
//, "12.5": "+", "13.5": "+", "-111.5": "-" },
//        change: {
//            "0": 'Last Dose',
//            "1": 'Burned',
//            "1.5": 'Tremors/Shakes',
//            "2": 'Lip/Mouth Open',
//            "2.5": 'Sealed Sucked',
//            "3": 'Shallow Breath',
//            "3.5": 'Plan',
//            "4": 'Repeated Fast',
//            "4.5": 'Deep/Held',
//            "5": 'Carefully Followed',
//            "5.5": 'Slowly Rocked',
//            "6": 'Rapidly Rolled',
//            "0.5": 'Heatbeat Note'
//, "12.5": "+", "13.5": "+", "-111.5": "-" },
//        degree: {
//            "0.6": 'Technique',
//            "0.4": 'Drug',
//            "-1.5": 'Results',
//            "0": 'No/None',
//            "-0.5": 'Effects',
//            "-1": '>5mg <10mg',
//            "-1": '>5mg <15mg',
//            "1": 'Add Drug',
//            "2": 'Hit/Continue',
//            "2.5": 'Redose',
//            "3.5": 'Wired',
//            "3": 'Half Burned',
//            "4": 'Melted',
//            "5.5": 'Nice Smell/Taste',
//            "5": 'Rush',
//            "6": 'Plumes',
//            "0.5": '+'
//, "12.5": "+", "13.5": "+", "-111.5": "-" },
//        other: {
//            "0": 'Side Effect',
//            "0.5": 'Unsure',
//            "1": 'Ignorable',
//            "2": 'Tremors',
//            "2.5": 'Sweating',
//            "3.5": 'Mid-High',
//            "3": 'Heartbeat',
//            "3.5": 'Rush',
//            "4": 'Manic',
//            "4.5": 'Down',
//            "5": 'Up',
//            "6": 'Positive'
//             }
//    };
['a'].forEach(metric=>{labelMappings[metric]={};for(let v=-3;v<=10;v++)labelMappings[metric][v]=v.toString();});

    function getLabels(metric, values) {
        if (!Array.isArray(values))
            values = [values];
        return Array.from(new Set(values))
        .sort((a, b) => b - a)
        .map(v => labelMappings[metric][v] || '')
        .filter(Boolean);
    }

    function getSum(arr) {
        return Array.isArray(arr) && arr.length
        ? arr.reduce((a, b) => a + b, 0)
        : 0;
    }

    function fmt2(x){ const n = Number.parseFloat(x); return Number.isFinite(n) ? n.toFixed(2) : (x ?? ""); }

    // ─────────────────────────────────────────────────────────────────────────────
    // Per-metric button ordering/sets (independent for each metric)
    // 12 buttons per metric by default; override any metric at runtime via localStorage.
    const DEFAULT_BUTTONS_12 = [5,4.5,'--------------------',4,3.5,3,'--------------------',2,1.5,1,0,'--------------------',0.5,-0.5,-1];
    const PER_METRIC_BUTTONS = {
      rush:    DEFAULT_BUTTONS_12.slice(),
      mood:    DEFAULT_BUTTONS_12.slice(),
      social:  DEFAULT_BUTTONS_12.slice(),
      energy:  DEFAULT_BUTTONS_12.slice(),
      focus:   DEFAULT_BUTTONS_12.slice(),
      anxiety: DEFAULT_BUTTONS_12.slice(),
      impair:  DEFAULT_BUTTONS_12.slice(),
      change:  DEFAULT_BUTTONS_12.slice(),
      degree:  DEFAULT_BUTTONS_12.slice(),
      other:   DEFAULT_BUTTONS_12.slice(),
    };
    function getMetricButtons(metric){
      try {
        const overrides = JSON.parse(localStorage.getItem('metricButtonOrder') || '{}');
        if (overrides && Array.isArray(overrides[metric])) return overrides[metric];
      } catch(e){}
      return PER_METRIC_BUTTONS[metric] || DEFAULT_BUTTONS_12;
    }
    // Save an override (from DevTools): saveMetricButtons('focus',[5,4.5,4,3.5,3,2.5,2,1.5,1,0.5,0,6])
    function saveMetricButtons(metric, arr){
      const data = (()=>{ try { return JSON.parse(localStorage.getItem('metricButtonOrder')||'{}'); } catch(e){ return {}; } })();
      data[metric] = Array.isArray(arr) ? arr.slice() : [];
      localStorage.setItem('metricButtonOrder', JSON.stringify(data));
    }
    // ─────────────────────────────────────────────────────────────────────────────

    const metrics = ['rush', 'mood', 'social', 'energy', 'focus', 'anxiety', 'impair','change','degree','other'];
    let selections = {},
        logData = [],
        timerInterval,
        startTime,
        doseTime,
        editIndex = null;

    function initSelections() {
        metrics.forEach(m => selections[m] = []);
    }

    function buildButtons() {
        // Score buttons
        const sc = document.getElementById('scoreColumns');
        sc.innerHTML = '';
        metrics.forEach(f => {
            const col = document.createElement('div');
            col.className = 'score-column';
            const t = document.createElement('strong');
            t.innerText = f.charAt(0).toUpperCase() + f.slice(1);
            col.appendChild(t);
<<<<<<< HEAD
//            [4.8,3.2,1.6,'--------------------',6,5,4,'--------------------',3.5,3,2.5,'--------------------',2,1.5,1,0,'--------------------','--------------------',,0.5,-0.5,-1,-1.5,-2].forEach(v => {

           getMetricButtons(f).forEach(v => {
=======
           [6,5,4.5,4,3.5,3,2.5,2,1,0,0.5,-0.5,0.6,0.4,-1.5].forEach(v => {
>>>>>>> 2aaa714b

                const b = document.createElement('button');
                let customLabel = '';
if (v === -222) customLabel = '';
if (v === -444) customLabel = '';
if (v === -111) customLabel = '-';
//else if (v === 6) customLabel = 'Extra/Prominent';
else if (v === 0.1) customLabel = 'Maybe/Unsure';
else if (v === 0.01) customLabel = '+';
else if (v === -0.01) customLabel = '-';
else if (v === -0.1) customLabel = '';
else if (v === 0.2) customLabel = 'Ignorable';
else if (v === -0.2) customLabel = '';
else if (v === 0.3) customLabel = 'Required Thinking';
else if (v === -0.3) customLabel = '';
else if (v === -0.4) customLabel = '';
else if (v === -0.6) customLabel = '';
else if (v === 0.7) customLabel = 'Obvious';
else if (v === -0.7) customLabel = '';
else if (v === 0.8) customLabel = 'Controlling';
else if (v === -0.8) customLabel = '';
else if (v === 0.25) customLabel = 'more';
else if (v === -0.25) customLabel = 'less';
else if (v === -0.5) customLabel = '-';
else if (v === 0.5) customLabel = '+';
else if (v === 12) customLabel = 'RUSH';
else if (v === -1) customLabel = '-';
<<<<<<< HEAD
else if (v === 1.6) customLabel = 'Low';
else if (v === 3.2) customLabel = 'Mid';
else if (v === 4.8) customLabel = 'High';
else if (v === -1) customLabel = '-';
=======
>>>>>>> 2aaa714b
else if (v === -2) customLabel = '-';

//else if (v === 10) customLabel = 'Maximum';
//else if (v === 6) customLabel = 'Extra/Prominent';
else customLabel = labelMappings[f]?.[v] ?? '';
b.innerText = `${v}: ${customLabel}`;
                b.onclick = () => {
                    const i = selections[f].indexOf(v);
                    if (i < 0) {
                        selections[f].push(v);
                        b.classList.add('selected-score');
                    }
                    else {
                        selections[f].splice(i, 1);
                        b.classList.remove('selected-score');
                    }
                };
                col.appendChild(b);
            });
            sc.appendChild(col);
        
});

        // Original notes
        const noteCont = document.getElementById('noteButtons');
        noteCont.innerHTML = '';
        const palette = {
            CONTEXT: 'other',
            PRE: 'time',
            POST: 'time',
            ONSET: 'time',
            After: 'time',
            Before: 'time',
            Estimate: 'time',
            RUSH: 'effect',
            Good: 'positive',
            Bad: 'negative',
            Anxiety: 'emotional',
            Craving: 'emotional',
            Joy: 'positive',
            Physical: 'physical',
            Visual: 'effect',
            Audio: 'effect',
            Cognitive: 'mental',
            Social: 'effect',
            Paranoia: 'emotional',
            Peaceful: 'positive',
            Insight: 'mental',
            Sleep: 'other',
            Alert: 'effect',
            Fatigue: 'physical',
            Euphoria: 'positive',
            Pain: 'physical',
            Discomfort: 'physical',
            Calm: 'positive',
            Tension: 'emotional',
            Fun: 'positive',
            Confusion: 'mental'
        };
        (function(){const h=document.createElement("h4");h.textContent="Gold";document.getElementById("extraNoteButtons").appendChild(h);})();
// Extra notes (gold)
        const extraCont = document.getElementById('extraNoteButtons');
        extraCont.innerHTML = '';
<<<<<<< HEAD
        const extra = ['Start', 'Now', 'Before', 'After', 'Onset', 'Rush', 'Peak', 'Main', 'Offset', 'Comedown', 'Crash', 'Over', 'Next', 'Last', 'Noticed', 'AddDrug', 'NothingAdded', 'UsingRemains', 'LeftRemains', 'Usable', 'NotUsable', 'Unsure', 'YellowOrange', 'SomeColour', 'Film', 'Continue', 'AlreadyToday', 'Redose', 'Same', 'DarkRoom', 'ObserveProgress', 'Comparative', 'Absolute', 'Relative', 'Analytics', 'Fun', 'HaveFun'];
=======
        const extra = ['Start', 'Now', 'Before', 'After', 'Onset', 'Rush', 'Peak', 'Main', 'Offset', 'Comedown', 'Crash', 'Over', 'Next', 'Last', 'Noticed', 'AddDrug', 'NothingAdded', 'UsingRemains', 'LeftRemains', 'Usable', 'NotUsable', 'UnsureIfUsable', 'YellowOrange', 'SomeColour', 'Film', 'Continue', 'AlreadyToday', 'Redose', 'Same', 'DarkRoom', 'ObserveProgress', 'Comparative', 'Absolute', 'Relative', 'Analytics', 'Fun', 'HaveFun'];
>>>>>>> 2aaa714b
        extra.forEach(lbl => {
            const b = document.createElement('button');
            b.className = 'note-btn';
            b.innerText = lbl;
            b.setAttribute('data-category', 'gold');
            b.onclick = () => {
                const ta = document.getElementById('notesInput');
                const toks = ta.value.split(/\s+/).filter(Boolean);
                const i = toks.indexOf(lbl);
                if (i >= 0) {
                    toks.splice(i, 1);
                    b.classList.remove('selected-score');
                }
                else {
                    toks.push(lbl);
                    b.classList.add('selected-score');
                }
                ta.value = toks.join(' ');
            };
            extraCont.appendChild(b);
        });

        (function(){const h=document.createElement("h4");h.textContent="Dose";document.getElementById("extraNoteButtons").appendChild(h);})();
// Dark grey dose buttons
<<<<<<< HEAD
        const darkLabels = [">0mg", ">5mg", ">10mg", ">15mg", ">20mg", "<5mg", "<10mg", "<15mg", "<20mg", "<25mg", "<30mg", "<40mg"];
=======
        const darkLabels = ["AddDrug", "NothingAdded", "Eyeballed", "Weighed", "Loose", "Moving", "Leftovers", "Useful", "", "", "Context", "Associate", "Change", "Review", "Weighed", "Yes", "No", "Maybe", "Certain", "Half", ">0mg", ">5mg", ">10mg", ">15mg", ">20mg", "<5mg", "<10mg", "<15mg", "<20mg", "<25mg", "<30mg", "<40mg"];
>>>>>>> 2aaa714b
        darkLabels.forEach(lbl => {
            const b = document.createElement('button');
            b.className = 'note-btn';
            b.innerText = lbl;
            b.setAttribute('data-category', 'dose');
            b.onclick = () => {
                const ta = document.getElementById('notesInput');
                const toks = ta.value.split(/\s+/).filter(Boolean);
                const i = toks.indexOf(lbl);
                if (i >= 0) {
                    toks.splice(i, 1);
                    b.classList.remove('selected-score');
                }
                else {
                    toks.push(lbl);
                    b.classList.add('selected-score');
                }
                ta.value = toks.join(' ');
            };
            extraCont.appendChild(b);
        });

        (function(){const h=document.createElement("h4");h.textContent="Blue";document.getElementById("extraNoteButtons").appendChild(h);})();
// Bright blue custom buttons
        const blueLabels = ['VisibleVapour', 'InvisibleVapour', 'Billowing', 'WarmAir', 'Plumes', 'Burned', 'WarmAir', 'ThickVapour', 'DarkVapour', 'Smoke', 'NiceSmell', 'NiceTaste', 'BadSensation', 'Invisible', 'Dark', 'Warm',
        'Smoke', 'Vapour', 'BurnedSmell', 'HalfBurned'];
        blueLabels.forEach(lbl => {
            const b = document.createElement('button');
            b.className = 'note-btn';
            b.innerText = lbl;
            b.setAttribute('data-category', 'blue');
            b.onclick = () => {
                const ta = document.getElementById('notesInput');
                const toks = ta.value.split(/\s+/).filter(Boolean);
                const i = toks.indexOf(lbl);
                if (i >= 0) {
                    toks.splice(i, 1);
                    b.classList.remove('selected-score');
                } else {
                    toks.push(lbl);
                    b.classList.add('selected-score');
                }
                ta.value = toks.join(' ');
            };
            extraCont.appendChild(b);
        });

        (function(){const h=document.createElement("h4");h.textContent="Red";document.getElementById("extraNoteButtons").appendChild(h);})();
// Bright red custom buttons
        const redLabels = ['Mental', 'FocusLocked', 'MusicOn', 'MusicOff', 'GoodSong', 'Physical', 'BloodPressure',  'TempIncrease', 'TempDecrease', 'Sweat', 'Bathroom', 'Heartbeat', 'WideEyes', 'MinorTremor', 'Tremor', 'Shakes', 'Avoidant', 'MinorNausea', 'Nausea', 'Sick', 'WideEyes', 'Wired', 'HalfWired', 'EarsRinging', 'SideEffect'];
        redLabels.forEach(lbl => {
            const b = document.createElement('button');
            b.className = 'note-btn';
            b.innerText = lbl;
            b.setAttribute('data-category', 'red');
            b.onclick = () => {
                const ta = document.getElementById('notesInput');
                const toks = ta.value.split(/\s+/).filter(Boolean);
                const i = toks.indexOf(lbl);
                if (i >= 0) {
                    toks.splice(i, 1);
                    b.classList.remove('selected-score');
                } else {
                    toks.push(lbl);
                    b.classList.add('selected-score');
                }
                ta.value = toks.join(' ');
            };
            extraCont.appendChild(b);
        });
        (function(){const h=document.createElement("h4");h.textContent="Green";document.getElementById("extraNoteButtons").appendChild(h);})();
const greenLabels =  ["ThroatSuction", "MouthOpen", "TopLip", "Sucked", "LipSeal", "NoSeal", "15s_Late",
        "Eyeballed", "Weighed", "Waited", "Pooled", "DeepBreath", "ShallowBreath", "Stationary", "Following", "Moving", "Random", "Rolled", "SideToSide", "Rapid", "Still", "Gentle", "Aggressive", "OneHit", "RuleOf3", "555sHold", "DensePackedCone", "MultipleHits", "StemHit", "DoubleStack", "LowHeat", "HighHeat", "Burned", "Remains",
        "HeatedOnce", "AlreadyHeated"];
        greenLabels.forEach(lbl => {
            const b = document.createElement('button');
            b.className = 'note-btn';
            b.innerText = lbl;
            b.setAttribute('data-category', 'green');
            b.onclick = () => {
                const ta = document.getElementById('notesInput');
                const toks = ta.value.split(/\s+/).filter(Boolean);
                const i = toks.indexOf(lbl);
                if (i >= 0) {
                    toks.splice(i, 1);
                    b.classList.remove('selected-score');
                } else {
                    toks.push(lbl);
                    b.classList.add('selected-score');
                }
                ta.value = toks.join(' ');
            };
            extraCont.appendChild(b);
        });
        (function(){const h=document.createElement("h4");h.textContent="Orange";document.getElementById("extraNoteButtons").appendChild(h);})();
const orangeLabels =  ['Lighter', 'Candle', 'Blowtorch', 'Vape', 'Cone', 'Snowcone', 'Bong', 'Pipe', 'Rinsed', 'Clean', 'Dirty', 'Scraped', 'Loose', 'Liquid', 'Sludge', 'PG', 'LiquidWeighted', 'Melted', 'SomeColour', 'ColourChange', 'NotMoving', 'Chunks', 'Crushed', 'NotCrushed','DoseToDetriment'];
        orangeLabels.forEach(lbl => {
            const b = document.createElement('button');
            b.className = 'note-btn';
            b.innerText = lbl;
            b.setAttribute('data-category', 'orange');
            b.onclick = () => {
                const ta = document.getElementById('notesInput');
                const toks = ta.value.split(/\s+/).filter(Boolean);
                const i = toks.indexOf(lbl);
                if (i >= 0) {
                    toks.splice(i, 1);
                    b.classList.remove('selected-score');
                } else {
                    toks.push(lbl);
                    b.classList.add('selected-score');
                }
                ta.value = toks.join(' ');
            };
            extraCont.appendChild(b);
        });
        (function(){const h=document.createElement("h4");h.textContent="Yellow";document.getElementById("extraNoteButtons").appendChild(h);})();
const yellowLabels =  JSON.parse('["Positive", "Negative", "Flat", "BadSideEffCD"]');
// Purple category labels
yellowLabels.forEach(lbl => {
            const b = document.createElement('button');
            b.className = 'note-btn';
            b.textContent = lbl;
            b.setAttribute('data-category', 'yellow');
            b.onclick = () => {
                const ta = document.getElementById('notesInput');
                const toks = ta.value.split(/\s+/).filter(Boolean);
                const i = toks.indexOf(lbl);
                if (i >= 0) {
                    toks.splice(i, 1);
                    b.classList.remove('selected-score');
                } else {
                    toks.push(lbl);
                    b.classList.add('selected-score');
                }
                ta.value = toks.join(' ');
            };
            extraCont.appendChild(b);
        });



    // ─── APPEND PURPLE LABELS ───────────────────────────────────────────────
    (function(){const h=document.createElement("h4");h.textContent="Purple";document.getElementById("extraNoteButtons").appendChild(h);})();
const purpleLabels =  [
      '[Male', 'Female','Others', 'Home', 'NotHome', 'Alone', 'RoomAlone'
    ];
    const purpleContainer = document.querySelector('#extraNoteButtons');
    purpleLabels.forEach(label => {
      const btn = document.createElement('button');
      btn.type = 'button';
      btn.textContent = label;
      btn.dataset.category = 'purple';
      btn.classList.add('note-btn');
      btn.addEventListener('click', () => {
        const notes = document.querySelector('#notesInput');
        const toks = notes.value.split(/\s+/).filter(Boolean);
        const i = toks.indexOf(label);
        if (i >= 0) { toks.splice(i, 1); } else { toks.push(label); }
        notes.value = toks.join(' ');
      });
      purpleContainer.appendChild(btn);
    });
    // ──────────────────────────────────────────────────────────────────────────
    }

    function resetTimer() {
        startTime = doseTime = new Date();
        clearInterval(timerInterval);
        timerInterval = setInterval(() => {
            document.getElementById('timer').innerText = 'Trip Time: ' + getElapsed(startTime);
        }, 1000);
    }
    function pauseTimer() {
        clearInterval(timerInterval);
    }
    function newTrip() {
        logData = [];
        localStorage.removeItem('tripLog');
        renderTable();
        clearInterval(timerInterval);
        document.getElementById('timer').innerText = 'Time: 00:00:00';
        startTime = doseTime = null;
    }
    function getElapsed(start) {
        if (!start)
            return "00:00:00";
        let d = Math.floor((new Date() - start) / 1000),
            h = String(Math.floor(d / 3600)).padStart(2, '0'),
            m = String(Math.floor((d % 3600) / 60)).padStart(2, '0'),
            s = String(d % 60).padStart(2, '0');
        return `${h}:${m}:${s}`;
    }
    function addEntry() {
if (!startTime)
            resetTimer();
        // [disabled duplicate summary timer]

        const now = new Date(),
            ts = now.toLocaleString('en-AU', {
                hour12: false
            });
        if (document.getElementById('redoseCheckbox').checked && document.getElementById('drugSelect').value)
            doseTime = new Date();
        const entry = {
   			 _ts: Date.now(),
   			 timestamp: ts,
            sincedose: getElapsed(doseTime),
            elapsed: getElapsed(startTime),
            info: document.getElementById('eventInput').value,
            scale: document.getElementById('scaleInput').value,
            drug: document.getElementById('drugSelect').value,
            qty: document.getElementById('qtyInput').value,
            roa: document.getElementById('roaInput').value,
            notes: document.getElementById('notesInput').value,
            customNotes: document.getElementById('customNotesInput').value
        };
        metrics.forEach(f => {
            entry[f] = selections[f].length ? Array.from(new Set(selections[f])).sort((a, b) => b - a) : [];
            entry[f + 'Label'] = getLabels(f, entry[f]).join(', ');
            entry[f + 'Sum'] = getSum(entry[f]);
        });
        entry.score = entry.rushSum + entry.moodSum + entry.socialSum + entry.energySum + entry.focusSum - entry.anxietySum - entry.impairSum;
        entry.max = ['rush', 'mood', 'social', 'energy', 'focus'].reduce((a, f) => a + (entry[f + 'Sum'] || 0), 0);
        entry.min = entry.anxietySum + entry.impairSum;
        entry.maxPercent = +(entry.max / 50 * 100).toFixed(1);
        entry.minPercent = +(entry.min / 20 * 100).toFixed(1);
        entry.min = entry.anxietySum + entry.impairSum;
        let val = 0;
        ['rush', 'mood', 'social', 'energy', 'focus'].forEach(m => entry[m].some(v => v >= 3) && val++);
        ['anxiety', 'impair'].forEach(m => entry[m].some(v => v >= 3) && val--);
        entry.valence = val;
        entry.scaleMood = entry.notes.split(/\s+/).includes('Good') ? 3 : 0;
        entry.scaleBad = entry.notes.split(/\s+/).includes('Bad') ? 3 : 0;
        entry.scaleFocus = entry.notes.split(/\s+/).includes('Wired') ? 7 : 0;
        entry.scaleFocus = entry.notes.split(/\s+/).includes('Plumes') ? 10 : 0;
        entry.scaleFocus = entry.notes.split(/\s+/).includes('Billowing') ? 10 : 0;
        entry.scaleFocus = entry.notes.split(/\s+/).includes('Rush') ? 10 : 0;
<<<<<<< HEAD
entry.weighted = 5 + ((+entry.rushSum + +entry.moodSum + +entry.socialSum + +entry.energySum + +entry.focusSum - (+entry.anxietySum) - (+entry.impairSum)) / 5);
=======
entry.weighted = (+entry.rushSum*6) + (+entry.moodSum*4) + (+entry.socialSum*4) + (+entry.energySum*3) + (+entry.focusSum*3) - (+entry.anxietySum*4) + (+entry.impairSum*6);
>>>>>>> 2aaa714b
entry.goodSum = 0;
        logData.push(entry);
        localStorage.setItem('tripLog', JSON.stringify(logData));
        renderTable();
        ['eventInput', 'scaleInput', 'drugSelect', 'qtyInput', 'roaInput', 'notesInput', 'customNotesInput'].forEach(id => document.getElementById(id).value = '');
        initSelections();
        buildButtons();
        document.getElementById('addBtn').innerText = 'Add Entry';
    }
    
function renderTable() {
        const tb = document.querySelector('#logTable tbody');
        tb.innerHTML = '';
        logData.forEach((r, i) => {
            const tr = document.createElement('tr');
            let h = `<td><input type="checkbox" name="rowSelect" data-index="${i}"></td>`;
            ['timestamp', 'sincedose', 'elapsed', 'info', 'scale', 'drug', 'qty', 'roa'].forEach(k => h += `<td>${r[k] || ''}</td>`);
            metrics.forEach(f => {
                h += `<td data-field="${f}Sum" data-value="${r[f + 'Sum']}">${fmt2(r[f + 'Sum'])}</td>`;
                h += `<td data-label-for="${f}Sum" data-value="${r[f + 'Sum']}">${r[f + 'Label']}</td>`;
            });
        h += `<td data-col="Score" class="score-cell">${fmt2(r.score)}</td>` +
     `<td data-col="Max" class="max-cell">${fmt2(r.max || 0)}</td>` +
     `<td data-col="Min" class="min-cell">${fmt2(r.min || 0)}</td>` +
     `<td data-col="VL">${fmt2(r.valence)}</td>` +
     `<td data-col="sM">${fmt2(r.scaleMood || 0)}</td>` +
     `<td data-col="sB">${fmt2(r.scaleBad || 0)}</td>` +
     `<td data-col="sF">${fmt2(r.scaleFocus || 0)}</td>` +
     `<td data-col="Last">${r.customNotes || ""}</td>` +
     `<td data-col="Notes">${r.notes || ""}</td>` +
     `<td data-col="Weighted">${fmt2(r.weighted || 0)}</td>` +
     `<td data-col="5Max">${(r.weighted / 10).toFixed(2)}</td>` +
     `<td data-col="GS">${fmt2(r.goodSum || 0)}</td>`;
            
            tr.innerHTML = h;
            tr.setAttribute('data-ts', String(r._ts || 0));
            tagRowCells(tr);
            // Set tooltip percentages for Max/Min without affecting shading text
            (function(){
              const maxCell = tr.querySelector('td[data-col="Max"]');
              if (maxCell && r.maxPercent != null) maxCell.title = String(r.maxPercent) + '%';
              const minCell = tr.querySelector('td[data-col="Min"]');
              if (minCell && r.minPercent != null) minCell.title = String(r.minPercent) + '%';
            })();
            applyRowShading(tr);
            applyUiColumnVisibility();
            tb.appendChild(tr);
        });
    }
    function deleteSelected() {
        const toDel = Array.from(document.querySelectorAll('input[name="rowSelect"]:checked')).map(cb => +cb.dataset.index);
        logData = logData.filter((_, i) => !toDel.includes(i));
        localStorage.setItem('tripLog', JSON.stringify(logData));
        renderTable();
    }
    function editSelected() {
        const sel = document.querySelector('input[name="rowSelect"]:checked');
        if (!sel)
            return alert('Select one row');
        editIndex = +sel.dataset.index;
        const r = logData[editIndex];
        document.getElementById('eventInput').value = r.info;
        document.getElementById('scaleInput').value = r.scale;
        document.getElementById('drugSelect').value = r.drug;
        document.getElementById('qtyInput').value = r.qty;
        document.getElementById('roaInput').value = r.roa;
        document.getElementById('notesInput').value = r.notes;
        document.getElementById('customNotesInput').value = r.customNotes;
        document.getElementById('addBtn').innerText = 'Save Changes';
        initSelections();
        buildButtons();
        metrics.forEach((f, idx) => r[f].forEach(v => {
            const btn = document.querySelectorAll('.score-column')[idx].querySelector(`button:nth-child(${8 - v})`);
            btn && btn.classList.add('selected-score');
        }));
    }
    function exportCSV() {
        const h = ["Timestamp","Since Dose","Elapsed","Info","Scale","Drug","Qty","ROA"];
        metrics.forEach(f => h.push(f.charAt(0).toUpperCase()+f.slice(1)+" Sum", f.charAt(0).toUpperCase()+f.slice(1)+" Label"));
        h.push("Score","Max","Min","Max %","Min %","Valence","scaleMood","scaleBad","scaleFocus","Custom Notes","Notes","Weighted","Score5","Good Sum");
        const rows = [h.join(",")];
        logData.forEach(r => {
            const L = [r.timestamp, r.sincedose, r.elapsed, r.info, r.scale, r.drug, r.qty, r.roa];
            metrics.forEach(f => L.push((+r[f + "Sum"]||0).toFixed(2), r[f + "Label"]));
            L.push((+r.score||0).toFixed(2), (+r.max||0).toFixed(2), (+r.min||0).toFixed(2), r.maxPercent || 0, r.minPercent || 0, (+r.valence||0).toFixed(2), (+r.scaleMood||0).toFixed(2), (+r.scaleBad||0).toFixed(2), (+r.scaleFocus||0).toFixed(2), r.customNotes || '', r.notes || '', (+r.weighted || 0).toFixed(2), (r.score / 10).toFixed(2), (+r.goodSum||0).toFixed(2));
            rows.push(L.map(x => `"${(x + "").replace(/"/g, '""')}"`).join(","))
        });
        const blob = new Blob([rows.join("\n")], {
                type: "text/csv"
            }),
            url = URL.createObjectURL(blob);
        const a = document.createElement("a");
        a.href = url;
        a.download = "log.csv";
        a.click();
        URL.revokeObjectURL(url);
    }
    // Manual Score Entry Modal functions
    function openScoreModal() {
        document.getElementById('scoreModal').style.display = 'block';
    }
    function closeScoreModal() {
        document.getElementById('scoreModal').style.display = 'none';
        document.querySelectorAll('#scoreModal input').forEach(inp => inp.value = '');
    }
    function applyManualScores() {
        const fields = ['rush', 'mood', 'social', 'energy', 'focus', 'anxiety', 'impair'];
        fields.forEach(f => {
            const val = parseInt(document.getElementById('manual' + f.charAt(0).toUpperCase() + f.slice(1)).value, 10);
            if (!isNaN(val) && val >= 0 && val <= 10) {
                if (!selections[f])
                    selections[f] = [];
                if (!selections[f].includes(val))
                    selections[f].push(val);
            }
        });
        buildButtons();
        closeScoreModal();
    }
    window.onload = () => {
        initSelections();
        buildButtons();
        try {
            logData = JSON.parse(localStorage.getItem("tripLog")) || [];
        } catch {}
        renderTable();
    };
    
// === Open Existing Log (CSV) ===
// Paranoid-safe: local File API only. No network. 

function openExistingLog(){
  // Confirm if table has data
  try{
    const hasRows = Array.isArray(logData) && logData.length > 0;
    if (hasRows && !confirm("Append imported file to the current log? (OK = append, Cancel = abort)")) return;
  }catch(e){}
  const inp = document.getElementById('openLogInput');
  if (!inp) return alert("File input missing.");
  inp.value = "";
  inp.onchange = handleFileSelected;
  inp.click();
}

function handleFileSelected(ev){
  const file = ev.target.files && ev.target.files[0];
  if (!file) return;
  const reader = new FileReader();
  reader.onload = () => {
    try {
      const text = String(reader.result || "");
      const parsed = parseCSV(text);
      if (!parsed || !parsed.header || !parsed.rows || parsed.rows.length === 0){
        alert("CSV appears empty.");
        return;
      }
      const map = mapSchema(parsed.header);
      if (!map.valid){
        alert("Unsupported CSV: export from this app required.\nMissing: " + map.missing.join(", "));
        return;
      }
      const imported = rowsToLogData(parsed.rows, map);
      if (!imported.length){
        alert("No rows could be imported.");
        return;
      }
      // Append + Dedupe + Sort + Persist
logData = mergeAppendDedupeSort(logData, imported);
try { localStorage.setItem('tripLog', JSON.stringify(logData)); } catch(e){}
renderTable();
// If auto summary is active, clear and emit an immediate row
      try {
        const tbody = document.querySelector('#autoSummaryTable tbody'); if (tbody) tbody.innerHTML='';
        if (window.autoSummaryActive){
          const endMs = Date.now();
          const M = computeRollingMeans(endMs, SUMMARY_WINDOW_MINUTES);
          const C = M ? computeCompositeFromMeans(M) : null;
          const d = new Date();
          if (M) appendSummaryRowToTable('autoSummaryTable', d, M, C, {labelSuffix: ' 5m Now'});
        }
      } catch(e){ console.warn(e); }
      // Status line
      showStatus(`Loaded ${imported.length} rows from ${file.name}`);
    } catch(err){
      console.error(err);
      alert("Failed to import CSV: " + err.message);
    }
  };
  reader.onerror = () => alert("Failed to read file.");
  reader.readAsText(file);
}

// Minimal RFC4180 CSV parser (handles quotes and escaped quotes)
function parseCSV(text){
  const lines = text.replace(/\r\n/g,"\n").replace(/\r/g,"\n").split("\n");
  const rows = [];
  for (let i=0;i<lines.length;i++){
    const line = lines[i];
    if (line === "") continue;
    rows.push(parseCSVLine(line));
  }
  if (!rows.length) return {header:[], rows:[]};
  const header = rows.shift();
  return {header, rows};
}
function parseCSVLine(line){
  const out = [];
  let cur = "";
  let inQ = false;
  for (let i=0;i<line.length;i++){
    const ch = line[i];
    if (inQ){
      if (ch === '"'){
        if (i+1 < line.length && line[i+1] === '"'){ cur += '"'; i++; }
        else { inQ = false; }
      } else {
        cur += ch;
      }
    } else {
      if (ch === '"'){ inQ = true; }
      else if (ch === ','){ out.push(cur); cur = ""; }
      else { cur += ch; }
    }
  }
  out.push(cur);
  return out;
}

// Case-insensitive header lookup
function findHeader(header, names){
  const idx = header.findIndex(h => names.some(n => (h||"").trim().toLowerCase() === n.trim().toLowerCase()));
  return idx >= 0 ? idx : -1;
}

// Schema mapping for app-exported CSV
function mapSchema(header){
  const need = {
    ts: ["Timestamp"],
    since: ["Since Dose","Since"],
    elapsed: ["Elapsed"],
    info: ["Info"],
    scale: ["Scale"],
    drug: ["Drug"],
    qty: ["Qty","QTY"],
    roa: ["ROA","Detail"],
    score: ["Score"],
    max: ["Max"],
    min: ["Min"],
    maxp: ["Max %","Max%","Max Percent"],
    minp: ["Min %","Min%","Min Percent"],
    valence: ["Valence","VL"],
    sM: ["scaleMood","sM"],
    sB: ["scaleBad","sB"],
    sF: ["scaleFocus","sF"],
    last: ["Custom Notes","Last"],
    notes: ["Notes"],
    weighted: ["Weighted"],
    score5: ["Score5","5Max"],
    goodSum: ["Good Sum","GS"],
    rushSum: ["Rush Sum"],
    rushLabel: ["Rush Label"],
    moodSum: ["Mood Sum"],
    moodLabel: ["Mood Label"],
    socialSum: ["Social Sum"],
    socialLabel: ["Social Label"],
    energySum: ["Energy Sum"],
    energyLabel: ["Energy Label"],
    focusSum: ["Focus Sum"],
    focusLabel: ["Focus Label"],
    anxietySum: ["Anxiety Sum"],
    anxietyLabel: ["Anxiety Label"],
    impairSum: ["Impair Sum"],
    impairLabel: ["Impair Label"]
  };
  const map = {};
  const missing = [];
  Object.keys(need).forEach(k => {
    const idx = findHeader(header, need[k]);
    if (idx === -1) missing.push(need[k][0]);
    map[k] = idx;
  });
  // Only hard-require the columns that this app always exports
  const hard = ["ts","since","elapsed","info","scale","drug","qty","roa","score","max","min","last","notes","weighted","score5"];
  const valid = hard.every(k => map[k] !== -1);
  return {map, missing, valid, header};
}

// Parse AU datetime like "13/08/2025, 16:57:12" or "13/08/2025 16:57:12"
function parseAUDatetime(s){
  if (!s) return null;
  const m = String(s).match(/^\s*(\d{1,2})[\/\-](\d{1,2})[\/\-](\d{4})[,\s]+(\d{1,2}):(\d{2}):(\d{2})\s*$/);
  if (!m) return null;
  const [_, d, mo, y, h, mi, se] = m.map(x => parseInt(x,10));
  const dt = new Date(y, mo-1, d, h, mi, se); // treated as local
  return dt.getTime();
}

// Build internal rows from CSV rows
function rowsToLogData(rows, mapped){
  const H = mapped.map;
  const out = [];
  for (const r of rows){
    const val = (idx) => (idx>=0 && idx<r.length) ? r[idx] : "";
    const entry = {
      _ts: parseAUDatetime(val(H.ts)) || Date.now(),
      timestamp: val(H.ts),
      sincedose: val(H.since),
      elapsed: val(H.elapsed),
      info: val(H.info),
      scale: val(H.scale),
      drug: val(H.drug),
      qty: val(H.qty),
      roa: val(H.roa),
      notes: val(H.notes),
      customNotes: val(H.last)
    };
    // metric sums + labels
    const metricPairs = [
      ["rush","rushSum","rushLabel"],
      ["mood","moodSum","moodLabel"],
      ["social","socialSum","socialLabel"],
      ["energy","energySum","energyLabel"],
      ["focus","focusSum","focusLabel"],
      ["anxiety","anxietySum","anxietyLabel"],
      ["impair","impairSum","impairLabel"],
    ];
    metricPairs.forEach(([name, sumKey, labelKey])=>{
      const sumIdx = H[sumKey], labIdx = H[labelKey];
      const sum = parseFloat(val(sumIdx)) || 0;
      entry[name] = []; // original discrete selections not preserved in CSV
      entry[name + "Sum"] = sum;
      entry[name + "Label"] = val(labIdx) || "";
    });
    // Derived / composites (recompute)
    entry.score = (+entry.rushSum + +entry.moodSum + +entry.socialSum + +entry.energySum + +entry.focusSum) - (+entry.anxietySum + +entry.impairSum);
    entry.max = (+entry.rushSum + +entry.moodSum + +entry.socialSum + +entry.energySum + +entry.focusSum);
    entry.min = (+entry.anxietySum + +entry.impairSum);
    entry.maxPercent = Math.round((entry.max / 50) * 1000)/10;
    entry.minPercent = Math.round((entry.min / 20) * 1000)/10;
    entry.valence = 0; // cannot safely reconstruct; leave 0
    entry.scaleMood = 0;
    entry.scaleBad = 0;
    entry.scaleFocus = 0;
    entry.weighted = 5 + ((+entry.rushSum + +entry.moodSum + +entry.socialSum + +entry.energySum + +entry.focusSum - (+entry.anxietySum) - (+entry.impairSum)) / 5);
    entry.goodSum = 0;
    out.push(entry);
  }
  return out;
}


// Merge + Dedupe + Sort helper (append-only import)
function mergeAppendDedupeSort(existing, incoming){
  const left  = Array.isArray(existing) ? existing : [];
  const right = Array.isArray(incoming) ? incoming : [];
  
  // Drop blank/empty rows from the right side before merging
  const filteredRight = right.filter(isNonEmptyLogRow);
  const all = left.concat(filteredRight);

  const seen = new Set();
  const out = [];
  for (const r of all){
    const key = JSON.stringify([
      r.timestamp, r.sincedose, r.elapsed, r.info, r.scale, r.drug, r.qty, r.roa,
      r.notes, r.customNotes,
      r.rushSum, r.moodSum, r.socialSum, r.energySum, r.focusSum, r.anxietySum, r.impairSum,
      r.score, r.max, r.min, r.weighted, r.maxPercent, r.minPercent
    ]);
    if (!seen.has(key)){ seen.add(key); out.push(r); }
  }
  out.sort((a,b)=> (a && a._ts ? a._ts : 0) - (b && b._ts ? b._ts : 0));
  return out;
}

// Helper: determine if a row (log entry) is effectively empty/blank (all key numbers 0/NaN/absent)
function isNonEmptyLogRow(r){
  if (!r) return false;
  const numericVals = [
    r.rushSum, r.moodSum, r.socialSum, r.energySum, r.focusSum,
    r.anxietySum, r.impairSum, r.score, r.max, r.min, r.weighted,
    r.maxPercent, r.minPercent
  ].map(v => Number(v));
  return numericVals.some(v => Number.isFinite(v) && v !== 0);
}

// Helper: determine if a summary payload (means + composites) has any non-zero signal
function isNonEmptySummary(M, C){
  if (!M || typeof M!=="object") return false;
  const mv = [M.rush, M.mood, M.social, M.energy, M.focus, M.anxiety, M.impair]
            .map(v=>Number(v));
  const hasMeans = mv.some(v => Number.isFinite(v) && v !== 0);
  const cv = C && typeof C==="object"
    ? [C.score, C.max, C.min, C.weighted, C.fiveMax].map(v=>Number(v))
    : [];
  const hasComp = cv.some(v => Number.isFinite(v) && v !== 0);
  return hasMeans || hasComp;
}

// Status line / toast
function showStatus(msg){
  let el = document.getElementById("statusLine");
  if (!el){
    el = document.createElement("div");
    el.id = "statusLine";
    Object.assign(el.style, {position:"fixed", top:"46px", right:"20px", background:"#007aff", color:"#fff", padding:"6px 10px", borderRadius:"6px", zIndex:"9999"});
    document.body.appendChild(el);
  }
  el.textContent = msg;
  clearTimeout(el._t);
  el._t = setTimeout(()=>{ el.remove(); }, 5000);
}

</script>
<!-- Manual Score Entry Modal -->
<div id="scoreModal">
<h3>Manual Score Entry</h3>
<label>
            Rush: 
            <input id="manualRush" max="10" min="-10" type="number"/>
</label>
<br/>
<label>
            Mood: 
            <input id="manualMood" max="10" min="-10" type="number"/>
</label>
<br/>
<label>
            Social: 
            <input id="manualSocial" max="10" min="-10" type="number"/>
</label>
<br/>
<label>
            Energy: 
            <input id="manualEnergy" max="10" min="-10" type="number"/>
</label>
<br/>
<label>
            Focus: 
            <input id="manualFocus" max="10" min="-10" type="number"/>
</label>
<br/>
<label>
            Anxiety: 
            <input id="manualAnxiety" max="10" min="-10" type="number"/>
</label>
<br/>
<label>
            Impair: 
            <input id="manualImpair" max="10" min="-10" type="number"/>
</label>
<br/>
<br/>
<button onclick="applyManualScores()">Apply</button>
<button onclick="closeScoreModal()">Cancel</button>
</div>
<!-- Emotion Wheel Modal -->
<div id="emotionModal" style="display:none; position:fixed; top:10%; left:50%; transform:translateX(-50%);
     background:#fff; padding:20px; border:2px solid #007aff; border-radius:8px; box-shadow:0 4px 8px rgba(0,0,0,0.2); z-index:1000; max-height:80%; overflow:auto;">
<h3>Select Emotions</h3>
<img alt="Emotion Wheel" src="emotion_wheel.jpg" style="width:100%; max-width:500px; margin-bottom:10px; border:1px solid #ccc;"/>
<div id="emotionButtons" style="display:flex; flex-wrap:wrap; gap:6px; margin-top:10px; justify-content:center;"></div>
<br/>
<button onclick="closeEmotionModal()">Close</button>
</div>
<script>
document.addEventListener("DOMContentLoaded", () => {
    document.querySelectorAll('.score-column button').forEach(btn => {
        const val = btn.textContent.trim().split(':')[0];
        if (["0", "1", "2", "3", "4", "5"].includes(val)) {
            btn.style.height = '40px';
        }
    });
});
</script>

<!-- removed fixed-position block for summary buttons (replaced by .summary-controls) -->







<script>
// === Summary Core (revised to read ONLY from main table) ===

let SUMMARY_WINDOW_MINUTES = 5;
function setSummaryWindowAndOpen(mins){ SUMMARY_WINDOW_MINUTES = mins; createSummaryPopupTable(); }


// Columns for popup + CSV
const SUMMARY_COLUMNS = ["Time","Rush","Mood","Social","Energy","Focus","Anxiety","Impair","Score","Max","Min","Weighted","5Max"];

// Timers/state
let auto1mIntervalId = null;
let lastAuto1mKey = null;
let auto5mIntervalId = null;
let lastAuto5mKey = null;
let autoSummaryActive = false;

// Utility: minute key & label
function minuteKey(d){
  return d.getFullYear()
    + String(d.getMonth()+1).padStart(2,"0")
    + String(d.getDate()).padStart(2,"0")
    + String(d.getHours()).padStart(2,"0")
    + String(d.getMinutes()).padStart(2,"0");
}
function formatMinuteLabel(d){
  const hh = String(d.getHours()).padStart(2,"0");
  const mm = String(d.getMinutes()).padStart(2,"0");
  return `${hh}:${mm} Average`;
}

// === Snapshot strictly from the MAIN TABLE DOM ===
// Never read from popup or auto-dock.
function snapshotFromMainTable(){
  const rows = Array.from(document.querySelectorAll('#logTable tbody tr'));
  return rows.map(tr => {
    const ts = +(tr.getAttribute('data-ts')||0);
    const get = (field) => {
      const td = tr.querySelector(`td[data-field="${field}Sum"]`);
      if (!td) return 0;
      const v = parseFloat(td.getAttribute('data-value')||td.textContent||'0');
      return Number.isFinite(v) ? v : 0;
    };
    const pack = {
      _ts: ts,
      rush: get('rush'),
      mood: get('mood'),
      social: get('social'),
      energy: get('energy'),
      focus: get('focus'),
      anxiety: get('anxiety'),
      impair: get('impair')
    };
    return pack;
  }).filter(o => o._ts>0);
}

// Means over window [startMs, endMs)
function computeMeansForWindow(startMs, endMs){
  const snap = snapshotFromMainTable();
  const sel = snap.filter(e => e._ts >= startMs && e._ts < endMs);
  if (!sel.length) return null;
  const flds = ['rush','mood','social','energy','focus','anxiety','impair'];
  const sums = {rush:0,mood:0,social:0,energy:0,focus:0,anxiety:0,impair:0};
  sel.forEach(e => flds.forEach(f => sums[f] += (e[f]||0)));
  const means = {}; flds.forEach(f => means[f] = +(sums[f]/sel.length));
  return means;
}

// Rolling means of last N minutes ending at endMs
function computeRollingMeans(endMs, minutes){
  return computeMeansForWindow(endMs - minutes*60*1000, endMs);
}

// Composite scores from means
function computeCompositeFromMeans(M){
  const score = (M.rush+M.mood+M.social+M.energy+M.focus) - (M.anxiety+M.impair);
  const max   = Math.max(M.rush,M.mood,M.social,M.energy,M.focus);
  const min   = Math.min(M.rush,M.mood,M.social,M.energy,M.focus);
  const weighted = 5 + ((M.rush + M.mood + M.social + M.energy + M.focus - M.anxiety - M.impair) / 5);
  const fiveMax  = ((score/5)+5);
  return {score, max, min, weighted, fiveMax};
}

// === Backfill controls (manual; also mirrors to any popups) ==================
(function(){
  function getEarliestSnapshotMs(){
    if (typeof snapshotFromMainTable !== 'function') return null;
    const snap = snapshotFromMainTable();
    if (!snap || !snap.length) return null;
    let minTs = snap[0]._ts || 0;
    for (let i=1;i<snap.length;i++){ const t = snap[i]._ts||0; if (t && t < minTs) minTs = t; }
    return minTs || null;
  }
  function hasRowWithLabel(tableId, label){
    const table = document.getElementById(tableId); if (!table) return false;
    const tbody = table.querySelector('tbody'); if (!tbody) return false;
    const firstCol = Array.from(tbody.querySelectorAll('tr > td:first-child')).map(td => (td.textContent||'').trim());
    return firstCol.some(t => t.startsWith(label));
  }
  function alignToBoundary(ms, stepMin){
    const d = new Date(ms);
    d.setSeconds(0,0);
    if (stepMin===60){ d.setMinutes(0,0,0); }
    else if (stepMin===15 || stepMin===5){
      const m = d.getMinutes();
      d.setMinutes(m - (m % stepMin), 0, 0);
    }
    return d.getTime();
  }
  function getPopupTables(){
    const arr = [];
    // Known id
    const t = document.getElementById('summaryPopupTable'); if (t) arr.push(t);
    // Generic selector (any future popups)
    document.querySelectorAll('table[data-role="summary-popup"]').forEach(x=>arr.push(x));
    return arr;
  }
  function appendToAllPopups(boundary, M, C, stepMin){
    const tables = getPopupTables();
    if (!tables.length) return;
    try { if (typeof ensureSummaryPopup === 'function') ensureSummaryPopup(); } catch(e){}
    tables.forEach(tbl => {
      // Force id reference for appendSummaryRowToTable by temporarily giving an id if missing
      let id = tbl.id;
      if (!id){
        id = 'summaryPopupTable_' + stepMin + '_' + (boundary.getTime());
        tbl.id = id;
        tbl.setAttribute('data-role','summary-popup');
      }
      appendSummaryRowToTable(id, boundary, M, C, {bold:false, labelSuffix: ` ${stepMin}m Avg`});
    });
    // Re-apply any popup filter if present
    try { if (typeof applyPopupFilter === 'function') applyPopupFilter(); } catch(e){}
  }
  function backfillWindow(stepMin, tableId){
    const start0 = getEarliestSnapshotMs(); if (start0==null) return 0;
    const nowMs = Date.now();
    const stepMs = stepMin*60*1000;
    let t = alignToBoundary(start0, stepMin);
    let added = 0;
    while (t <= nowMs){
      const boundary = new Date(t);
      const endMs   = boundary.getTime() + 60*1000;
      const M = typeof computeRollingMeans==='function' ? computeRollingMeans(endMs, stepMin) : null;
      const C = M ? (typeof computeCompositeFromMeans==='function' ? computeCompositeFromMeans(M) : null) : null;
      const label = typeof formatMinuteLabel==='function' ? formatMinuteLabel(boundary) : '';
      if (M){
        if (!hasRowWithLabel(tableId, label)){
          appendSummaryRowToTable(tableId, boundary, M, C, {bold:false, labelSuffix:''});
          added++;
        }
        // Mirror into all popups
        appendToAllPopups(boundary, M, C, stepMin);
      }
      t += stepMs;
    }
    return added;
  }
  function backfillAll(){
    try { if (typeof ensureSummaryPopup === 'function') ensureSummaryPopup(); } catch(e){}
    const added5  = backfillWindow(5,  'summary5Table');
    const added15 = backfillWindow(15, 'summary15Table');
    const added60 = backfillWindow(60, 'summary60Table');
    try { console.log(`[Backfill] added rows — 5m:${added5}  15m:${added15}  60m:${added60}`); } catch(e){}
  }
  document.addEventListener('DOMContentLoaded', function(){
    const btn = document.getElementById('backfillBtn');
    if (btn){ btn.addEventListener('click', backfillAll); }
  });
})();
// ============================================================================


// === Backfill controls (manual only) =========================================
(function(){
  // Helper: earliest timestamp from main table snapshot
  function getEarliestSnapshotMs(){
    const snap = snapshotFromMainTable();
    if (!snap || !snap.length) return null;
    let minTs = snap[0]._ts;
    for (let i=1;i<snap.length;i++){ if (snap[i]._ts < minTs) minTs = snap[i]._ts; }
    return minTs;
  }
  function hasRowWithLabel(tableId, label){
    const table = document.getElementById(tableId); if (!table) return false;
    const tbody = table.querySelector('tbody'); if (!tbody) return false;
    const rows = Array.from(tbody.querySelectorAll('tr'));
    return rows.some(tr => (tr.children && tr.children[0] && (tr.children[0].textContent||"").trim().startsWith(label)));
  }
  function alignToBoundary(ms, stepMin){
    const d = new Date(ms);
    d.setSeconds(0,0);
    if (stepMin===5 || stepMin===15 || stepMin===60){
      if (stepMin===60){
        d.setMinutes(0,0,0);
      } else {
        const m = d.getMinutes();
        const aligned = m - (m % stepMin);
        d.setMinutes(aligned,0,0);
      }
    }
    return d.getTime();
  }
  function backfillWindow(stepMin, tableId){
    const startMs0 = getEarliestSnapshotMs();
    if (startMs0==null) return 0;
    const nowMs = Date.now();
    const stepMs = stepMin*60*1000;
    let t = alignToBoundary(startMs0, stepMin);
    let added = 0;
    while (t <= nowMs){
      const boundary = new Date(t);
      const endMs   = boundary.getTime() + 60*1000; // window ends at the end of that minute label
      const M = computeRollingMeans(endMs, stepMin);
      const C = M ? computeCompositeFromMeans(M) : null;
      const label = formatMinuteLabel(boundary);
      if (M && !hasRowWithLabel(tableId, label)){
        appendSummaryRowToTable(tableId, boundary, M, C, {bold:false, labelSuffix:''});
        added++;
      }
      t += stepMs;
    }
    return added;
  }
  function backfillAll(){
    const added5  = backfillWindow(5,  'summary5Table');
    const added15 = backfillWindow(15, 'summary15Table');
    const added60 = backfillWindow(60, 'summary60Table');
    console.log(`[Backfill] added rows — 5m:${added5}  15m:${added15}  60m:${added60}`);
    // Optional: toast could be added; for now console-only per user's request
  }
  document.addEventListener('DOMContentLoaded', function(){
    const btn = document.getElementById('backfillBtn');
    if (btn){ btn.addEventListener('click', backfillAll); }
  });
})();
// ============================================================================


// Append a row to a table by id ('summaryPopupTable' or 'autoSummaryTable')
function appendSummaryRowToTable(tableId, d, M, C, opts){
  
  // Skip if summary is empty/blank
  if (!isNonEmptySummary(M, C)) { return; }
const table = document.getElementById(tableId);
  if (!table) return;
  const tbody = table.querySelector('tbody'); if (!tbody) return;
  const suffix = (opts && opts.labelSuffix) ? opts.labelSuffix : "";
  const row = [
    formatMinuteLabel(d) + suffix,
    M?.rush, M?.mood, M?.social, M?.energy, M?.focus, M?.anxiety, M?.impair,
    C?.score, C?.max, C?.min, C?.weighted, C?.fiveMax
  ];
  const tr = document.createElement("tr");
  tr.innerHTML = row.map((v,i)=>{
    const name = SUMMARY_COLUMNS[i];
    if (i===0) return `<td>${v??''}</td>`;
    const num = Number(v);
    const isNum = Number.isFinite(num);
    const bg = isNum && typeof cellBgFor==='function' ? cellBgFor(name, num) : '';
    const val = isNum ? num.toFixed(2) : (v ?? '');
    return `<td${bg?` style="background-color:${bg};"`:''}>${val}</td>`;
  }).join("");
  // Tooltips for Max/Min (percent of 10)
  const cells = tr.children;
  const idxMax = SUMMARY_COLUMNS.indexOf('Max');
  const idxMin = SUMMARY_COLUMNS.indexOf('Min');
  if (idxMax>-1 && cells[idxMax]) {
    const v = parseFloat(cells[idxMax].textContent); if (!Number.isNaN(v)) cells[idxMax].title = `${Math.round((v/10)*100)}%`;
  }
  if (idxMin>-1 && cells[idxMin]) {
    const v = parseFloat(cells[idxMin].textContent); if (!Number.isNaN(v)) cells[idxMin].title = `${Math.round((v/10)*100)}%`;
  }
  tbody.appendChild(tr);
}

// Emit 1-minute rolling average (used by Auto)
function emitAuto1m(){
  const now = new Date();
  const prev = new Date(now.getTime() - 60*1000); prev.setSeconds(0,0);
  const key = minuteKey(prev);
  if (lastAuto1mKey === key) return;
  lastAuto1mKey = key;
  const endMs = prev.getTime() + 60*1000;
  const M = computeRollingMeans(endMs, SUMMARY_WINDOW_MINUTES);
  const C = M ? computeCompositeFromMeans(M) : null;
  if (M) {
    appendSummaryRowToTable('autoSummaryTable', prev, M, C, {bold:false, labelSuffix:' 5m Avg'});
    // If popup exists, mirror there as well (still isolated from its own data)
    if (document.getElementById('summaryPopupTable')) {
    }
  } else { /* skip empty immediate emit */ }
}

// Emit 5-minute rolling average at each 5-minute boundary (popup)
function emitAuto5m(){ /* [number1-only] no-op */ }
// Toggle Auto (1-minute rolling stream) — sync both buttons and emit immediately
function toggleAutoSummary(){
  autoSummaryActive = !autoSummaryActive;
  const btn1 = document.getElementById('autoSummaryBtn');       // popup button
  const btn2 = document.getElementById('autoSummaryToggleBtn'); // fixed header button
  if (autoSummaryActive){
    if (btn1) btn1.textContent = 'Auto (On)';
    if (btn2) btn2.textContent = 'Auto (On)';
    // emit immediate row
    (function immediateEmit(){
      const endMs = Date.now();
      const M = computeRollingMeans(endMs, SUMMARY_WINDOW_MINUTES);
      const C = M ? computeCompositeFromMeans(M) : null;
      const d = new Date();
      if (M) {
        appendSummaryRowToTable('autoSummaryTable', d, M, C, {bold:false, labelSuffix:' 5m Now'});
      } else { /* skip empty auto-summary row */ }
    })();
    // schedule boundary-aligned loop
    if (auto1mIntervalId) clearInterval(auto1mIntervalId);
    const now = new Date();
    const msToNext = (60 - now.getSeconds())*1000 - now.getMilliseconds();
    setTimeout(()=>{
      emitAuto1m();
      auto1mIntervalId = setInterval(emitAuto1m, 1000);
    }, Math.max(0, msToNext));
  } else {
    if (btn1) btn1.textContent = 'Auto (Off)';
    if (btn2) btn2.textContent = 'Auto';
    if (auto1mIntervalId){ clearInterval(auto1mIntervalId); auto1mIntervalId=null; }
  }
}

// Popup builder (id=summaryPopup, #summaryPopupTable) — unchanged shell
function ensureSummaryPopup(){
  let popup = document.getElementById("summaryPopup");
  if (popup) return popup;
  popup = document.createElement("div");
  popup.id = "summaryPopup";
  Object.assign(popup.style, {
    position:"fixed", top:"70px", right:"20px", background:"#fff", border:"1px solid #ccc",
    borderRadius:"8px", boxShadow:"0 4px 16px rgba(0,0,0,0.2)", maxHeight:"70vh", overflow:"auto",
    zIndex:"9999", padding:"10px"
  });

  const head = document.createElement("div");
  Object.assign(head.style, {display:"flex", justifyContent:"space-between", alignItems:"center", marginBottom:"6px"});
  head.innerHTML = `<strong>Summary</strong>`;
  const controls = document.createElement("div");

  const exportBtn = document.createElement("button");
  exportBtn.textContent = "Export CSV";
  exportBtn.onclick = exportPopupCSV;

  const autoBtn = document.createElement("button");
  autoBtn.id = "autoSummaryBtn";
  autoBtn.textContent = autoSummaryActive ? "Auto (On)" : "Auto (Off)";
  autoBtn.onclick = toggleAutoSummary;

  const closeBtn = document.createElement("button");
  closeBtn.textContent = "×";
  closeBtn.style.marginLeft = "8px";
  closeBtn.onclick = ()=>popup.remove();

  controls.appendChild(exportBtn);
  
  const instant5Btn = document.createElement("button");
  instant5Btn.textContent = "5m Now";
  instant5Btn.onclick = ()=>appendInstantSummaryToPopup(5);
  controls.appendChild(instant5Btn);

  const instant15Btn = document.createElement("button");
  instant15Btn.textContent = "15m Now";
  instant15Btn.onclick = ()=>appendInstantSummaryToPopup(15);
  controls.appendChild(instant15Btn);

  controls.appendChild(autoBtn);
  controls.appendChild(closeBtn);
  head.appendChild(controls);
  popup.appendChild(head);

  const table = document.createElement("table");
  table.id = "summaryPopupTable";
  table.style.borderCollapse="collapse";
  table.style.width="100%";
  const thead = document.createElement("thead");
  thead.innerHTML = `<tr>${SUMMARY_COLUMNS.map(c=>`<th>${c}</th>`).join("")}</tr>`;
  table.appendChild(thead);
  table.appendChild(document.createElement("tbody"));
  popup.appendChild(table);
  document.body.appendChild(popup);
  return popup;
}

// Create/open popup, dense backfill based on MAIN TABLE data, then start 5m cadence
function createSummaryPopupTable(){
  ensureSummaryPopup();
  // Backfill: find min and max _ts from main table
  const snap = snapshotFromMainTable();
  if (snap.length){
    const minTs = Math.min(...snap.map(x=>x._ts));
    const now = Date.now();
    // Build completed 5-min boundaries between minTs and now
    const start = new Date(minTs); start.setSeconds(0,0);
    start.setMinutes(start.getMinutes() - (start.getMinutes()%5), 0, 0);
    for (let t = start.getTime(); t <= now; t += 5*60000){
      const endMs = t + 60000; // 1 minute after boundary for window end
      const d = new Date(t);
      const M = computeRollingMeans(endMs, SUMMARY_WINDOW_MINUTES);
      if (M){
      } else {
      }
    }
    // Also append a "now" row
    const Mnow = computeRollingMeans(Date.now(), SUMMARY_WINDOW_MINUTES);
    const dnow = new Date();
    if (Mnow){
    } else {
    }
  }
  // Start cadence
  emitAuto5m();
// [removed:number1-only] startAuto5mTimer() call removed
}

// Start 5-minute timer (popup flow)
// [removed:number1-only] startAuto5mTimer() definition removed
// Append one immediate summary row for a given window into the popup
function appendInstantSummaryToPopup(minutes){
  ensureSummaryPopup();
  const now = Date.now();
  const M = computeRollingMeans(now, minutes);
  const d = new Date();
  if (M){
  } else {
  }
}

// CSV export (popup)
function exportPopupCSV(){
  const table = document.getElementById("summaryPopupTable"); if (!table) return;
  const rows = [SUMMARY_COLUMNS.join(",")];
  table.querySelectorAll("tbody tr").forEach(tr=>{
    const vals = Array.from(tr.children).slice(0, SUMMARY_COLUMNS.length).map(td=>{
      const t = td.textContent.trim();
      return /[",\n]/.test(t) ? `"${t.replace(/"/g,'""')}"` : t;
    });
    rows.push(vals.join(","));
  });
  const a = document.createElement("a");
  a.href = URL.createObjectURL(new Blob([rows.join("\n")], {type:"text/csv;charset=utf-8"}));
  a.download = "summary.csv"; document.body.appendChild(a); a.click(); URL.revokeObjectURL(a.href); a.remove();
}
window.createSummaryPopupTable = createSummaryPopupTable;
window.toggleAutoSummary = toggleAutoSummary;
</script>


<button id="backfillBtn" class="ctrl-btn">Backfill</button>

<script>
// Group note buttons by colour into separate rows (no colour/style changes)
(function(){
  function detectColour(btn){
    // Prefer data-category if present
    const dcat = btn.getAttribute('data-category');
    if (dcat) return dcat.trim().toLowerCase();
    // Try class pattern note-btn--{colour}
    const cls = btn.className||'';
    const m = cls.match(/note-btn--([a-z]+)/);
    if (m) return m[1].toLowerCase();
    // Fallback: look at inline style background-color to cluster; hash the value
    const bg = btn.style && btn.style.backgroundColor ? btn.style.backgroundColor.trim() : '';
    return bg || 'default';
  }

  function ensureRow(container, key, label){
    let row = container.querySelector(`[data-row="${key}"]`);
    if (!row){
      row = document.createElement('div');
      row.setAttribute('data-row', key);
      row.style.display = 'flex';
      row.style.flexWrap = 'wrap';
      row.style.gap = '6px';
      row.style.alignItems = 'center';
      row.style.padding = '2px 0';

      // Heading (keep neutral styling per user request)
      const h = document.createElement('div');
      h.textContent = label;
      h.style.minWidth = '90px';
      h.style.fontWeight = '600';
      h.style.marginRight = '8px';
      row.appendChild(h);

      container.appendChild(row);
    }
    return row;
  }

  function titleCase(s){ return s.charAt(0).toUpperCase()+s.slice(1); }

  document.addEventListener('DOMContentLoaded', function(){
    const container = document.getElementById('noteButtonRows');
    if (!container) return;

    // Collect existing note buttons wherever they currently are
    const btns = Array.from(document.querySelectorAll('.note-btn'));
    if (!btns.length) return;

    // Preferred order if present amongst buttons
    const orderPref = ['red','orange','yellow','gold','green','blue','purple','pink','grey','gray','black','white','default'];

    // Build a map colour -> buttons
    const buckets = new Map();
    btns.forEach(btn=>{
      const key = detectColour(btn);
      if (!buckets.has(key)) buckets.set(key, []);
      buckets.get(key).push(btn);
    });

    // Sort keys by preferred order, then by name
    const keys = Array.from(buckets.keys());
    keys.sort((a,b)=>{
      const ia = orderPref.indexOf(a), ib = orderPref.indexOf(b);
      if (ia!==-1 || ib!==-1){
        return (ia===-1?999:ia) - (ib===-1?999:ib);
      }
      return a.localeCompare(b);
    });

    // Move buttons into their colour rows (preserve existing button styles/handlers)
    keys.forEach(k=>{
      const row = ensureRow(container, k, titleCase(k));
      buckets.get(k).forEach(btn=>{
        // Ensure width/spacing remains tidy but do not alter colours
        btn.style.margin = '0';
        row.appendChild(btn);
      });
    });
  });
})();
</script>


<script>
// === Statistical Analysis (5m) — popup + table, cloned from 5m Summary with extra columns ===
// Columns: base SUMMARY_COLUMNS + Notes, Drug, QtySum (new; only for this summary)
(function(){
  // Fallbacks if base helpers are not in scope
  const BASE_COLS = (typeof SUMMARY_COLUMNS !== 'undefined' && Array.isArray(SUMMARY_COLUMNS))
    ? SUMMARY_COLUMNS.slice()
    : ["Time","Rush","Mood","Social","Energy","Focus","Anxiety","Impair","Score","Max","Min","Weighted","5Max"];
  const STAT_COLUMNS = BASE_COLS.concat(["Notes","Drug","QtySum"]);

  function ensureStatAnalysisPopup(){
    let popup = document.getElementById("statAnalysisPopup");
    if (popup) return popup;
    popup = document.createElement("div");
    popup.id = "statAnalysisPopup";
    Object.assign(popup.style, {
      position:"fixed", top:"70px", right:"20px", background:"#fff", border:"1px solid #ccc",
      borderRadius:"8px", boxShadow:"0 4px 16px rgba(0,0,0,0.2)", maxHeight:"70vh", overflow:"auto",
      zIndex:"10000", padding:"10px"
    });
    const head = document.createElement("div");
    Object.assign(head.style, {display:"flex", justifyContent:"space-between", alignItems:"center", marginBottom:"6px"});
    head.innerHTML = `<strong>Statistical Analysis (5m)</strong>`;
    const controls = document.createElement("div");
    const exportBtn = document.createElement("button");
    exportBtn.textContent = "Export CSV";
    exportBtn.onclick = exportStatCSV;
    const closeBtn = document.createElement("button");
    closeBtn.textContent = "×";
    closeBtn.style.marginLeft = "8px";
    closeBtn.onclick = ()=>popup.remove();
    controls.appendChild(exportBtn);
    controls.appendChild(closeBtn);
    head.appendChild(controls);
    popup.appendChild(head);

    const table = document.createElement("table");
    table.id = "statAnalysisTable";
    table.style.borderCollapse="collapse";
    table.style.width="100%";
    const thead = document.createElement("thead");
    thead.innerHTML = `<tr>${STAT_COLUMNS.map(c=>`<th>${c}</th>`).join("")}</tr>`;
    table.appendChild(thead);
    table.appendChild(document.createElement("tbody"));
    popup.appendChild(table);

    document.body.appendChild(popup);
    return popup;
  }

  function openStatAnalysis(){
    ensureStatAnalysisPopup();
    createStatAnalysisPopupTable();
  }
  window.openStatAnalysis = openStatAnalysis;

  // Helpers copied/compatible with existing utilities
  function minuteKey(d){
    return d.getFullYear()
      + String(d.getMonth()+1).padStart(2,"0")
      + String(d.getDate()).padStart(2,"0")
      + String(d.getHours()).padStart(2,"0")
      + String(d.getMinutes()).padStart(2,"0");
  }
  function formatMinuteLabel(d){
    const hh = String(d.getHours()).padStart(2,"0");
    const mm = String(d.getMinutes()).padStart(2,"0");
    return `${hh}:${mm} Average`;
  }
  // Read-only snapshot of main table rows with extra fields (Notes/Drug/Qty)
  
function snapshotWithExtras(){
    const rows = Array.from(document.querySelectorAll('#logTable tbody tr'));
    return rows.map(tr => {
      const ts = +(tr.getAttribute('data-ts')||0);

      // Case-insensitive value getter by data-col name(s)
      const getValCI = (names) => {
        const want = Array.isArray(names) ? names.map(n=>String(n).toLowerCase()) : [String(names).toLowerCase()];
        const tds = tr.querySelectorAll('td[data-col]');
        for (const td of tds){
          const col = (td.getAttribute('data-col')||'').trim().toLowerCase();
          if (want.includes(col)) return td.textContent.trim();
        }
        
  try { window.snapshotWithExtras = snapshotWithExtras; } catch(e){}
return "";
      };

      // Numeric extractor from a cell (handles "10 mg", "-2.5", etc.)
      const numFrom = (names) => {
        const raw = getValCI(names);
        const m = (raw||"").match(/-?\d+(\.\d+)?/);
        return m ? parseFloat(m[0]) : NaN;
      };

      const getSum = (field) => {
        const td = tr.querySelector(`td[data-field="${field}Sum"]`);
        if (!td) return 0;
        const v = parseFloat(td.getAttribute('data-value')||td.textContent||'0');
        return Number.isFinite(v) ? v : 0;
      };

      return {
        _ts: ts,
        rush: getSum('rush'), mood: getSum('mood'), social: getSum('social'),
        energy: getSum('energy'), focus: getSum('focus'), anxiety: getSum('anxiety'), impair: getSum('impair'),
        // extras (case-insensitive header matching)
        Notes: getValCI(["Notes","Note"]),
        Drug: getValCI(["Drug"]),
        Qty: numFrom(["Qty","QTY","Quantity"])
      };
    }).filter(o => o._ts>0);
  }

<<<<<<< HEAD

  function computeMeansForWindow(startMs, endMs){
    const snap = snapshotWithExtras();
    const sel = snap.filter(e => e._ts >= startMs && e._ts < endMs);
    if (!sel.length) return null;
    const flds = ['rush','mood','social','energy','focus','anxiety','impair'];
    const sums = {rush:0,mood:0,social:0,energy:0,focus:0,anxiety:0,impair:0};
    sel.forEach(e => flds.forEach(f => sums[f] += (e[f]||0)));
    const means = {}; flds.forEach(f => means[f] = +(sums[f]/sel.length));
    return {means, sel};
  }
  function computeCompositeFromMeans(M){
    if (!M) return null;
    const m = M.means || M;
    const score = (+m.rush + +m.mood + +m.social + +m.energy + +m.focus) - (+m.anxiety + +m.impair);
    const max = Math.max(m.rush, m.mood, m.social, m.energy, m.focus, m.anxiety, m.impair);
    const min = Math.min(m.rush, m.mood, m.social, m.energy, m.focus, m.anxiety, m.impair);
    const weighted = 5 + ((M.rush + M.mood + M.social + M.energy + M.focus - M.anxiety - M.impair) / 5);
    const fiveMax = [m.rush,m.mood,m.social,m.energy,m.focus].sort((a,b)=>b-a).slice(0,5).reduce((a,b)=>a+b,0);
    return {score, max, min, weighted, fiveMax};
  }

  function aggregateExtras(sel){
    // Notes: tokenise and include all tokens (including duplicates)
    const tokenize = (s) => {
      if (!s) return [];
      // If a custom tokeniser exists, prefer it
      if (typeof window.tokenizeNotes === 'function') {
        try { return window.tokenizeNotes(s) || []; } catch(e){}
      }
      return (s.match(/[A-Za-z0-9_]+/g) || []).map(x=>x);
    };
    const notesTokens = [];
    const drugs = [];
    let qtySum = 0;
    sel.forEach(e => {
      tokenize(e.Notes).forEach(tok => notesTokens.push(tok));
      if (e.Drug) drugs.push(e.Drug);
      if (Number.isFinite(e.Qty)) qtySum += e.Qty;
    });
    return {
      Notes: notesTokens.join(", "),
      Drug: drugs.join(", "),
      QtySum: Number.isFinite(qtySum) ? +qtySum : 0
    };
  }

  function appendStatRowToTable(tableId, d, M, C, extras){
    if (!M || !C) return;
    const table = document.getElementById(tableId); if (!table) return;
    const tbody = table.querySelector('tbody'); if (!tbody) return;
    const row = [
      formatMinuteLabel(d) + " 5m Avg",
      M.means.rush, M.means.mood, M.means.social, M.means.energy, M.means.focus, M.means.anxiety, M.means.impair,
      C.score, C.max, C.min, C.weighted, C.fiveMax,
      extras.Notes, extras.Drug, extras.QtySum
    ];
    const tr = document.createElement("tr");
    tr.innerHTML = row.map((v,i)=>{
      const name = STAT_COLUMNS[i];
      if (i===0) return `<td>${v??''}</td>`;
      const num = Number(v);
      const isNum = Number.isFinite(num);
      const bg = isNum && typeof cellBgFor==='function' ? cellBgFor(name, num) : '';
      const val = isNum ? num.toFixed(2) : (v ?? '');
      return `<td${bg?` style="background-color:${bg};"`:''}>${val}</td>`;
    }).join("");
    tbody.appendChild(tr);
  }

  function backfillStatAnalysis(){
    const snap = snapshotWithExtras();
    if (!snap.length) return 0;
    const minTs = Math.min(...snap.map(x=>x._ts));
    const now = Date.now();
    const start = new Date(minTs); start.setSeconds(0,0);
    start.setMinutes(start.getMinutes() - (start.getMinutes()%5), 0, 0);
    let added = 0;
    for (let t = start.getTime(); t <= now; t += 5*60000){
      const endMs = t + 5*60000;
      const d = new Date(t);
      const M = computeMeansForWindow(t, endMs);
      if (!M) continue;
      const C = computeCompositeFromMeans(M);
      const extras = aggregateExtras(M.sel);
      appendStatRowToTable('statAnalysisTable', d, M, C, extras);
      added++;
    }
    return added;
  }

  function createStatAnalysisPopupTable(){
    ensureStatAnalysisPopup();
    const tbody = document.querySelector('#statAnalysisTable tbody'); if (tbody) tbody.innerHTML='';
    backfillStatAnalysis();
    // Start cadence on 5m boundaries
    if (window._stat5mTimer) { clearInterval(window._stat5mTimer); window._stat5mTimer = null; }
    const schedule = ()=>{
      const now = new Date();
      const msToNext = (5 - (now.getMinutes()%5))*60000 - now.getSeconds()*1000 - now.getMilliseconds();
      setTimeout(()=>{
        appendLatestStatRow();
        window._stat5mTimer = setInterval(appendLatestStatRow, 5*60000);
      }, Math.max(0, msToNext));
    };
    function appendLatestStatRow(){
      const end = new Date(); end.setSeconds(0,0);
      const startMs = end.getTime() - 5*60000;
      const M = computeMeansForWindow(startMs, end.getTime());
      if (!M) return;
      const C = computeCompositeFromMeans(M);
      const extras = aggregateExtras(M.sel);
      appendStatRowToTable('statAnalysisTable', end, M, C, extras);
    }
    schedule();
  }

  function exportStatCSV(){
    const table = document.getElementById("statAnalysisTable"); if (!table) return;
    const rows = [STAT_COLUMNS.join(",")];
    table.querySelectorAll("tbody tr").forEach(tr=>{
      const vals = Array.from(tr.children).slice(0, STAT_COLUMNS.length).map(td=>{
        const t = td.textContent.trim();
        return /[",\n]/.test(t) ? `"${t.replace(/"/g,'""')}"` : t;
      });
      rows.push(vals.join(","));
    });
    const csv = rows.join("\\n");
    const blob = new Blob([csv], {type:"text/csv;charset=utf-8;"});
    const url = URL.createObjectURL(blob);
    const a = document.createElement("a");
    a.href = url; a.download = "statistical_analysis_5m.csv";
    document.body.appendChild(a); a.click(); a.remove();
    setTimeout(()=>URL.revokeObjectURL(url), 1000);
  }
})();
</script>


<script>
// === Statistical Analysis (60m) — popup + table, cloned from 5m Statistical Analysis with hourly bins ===
(function(){
  const BASE_COLS = (typeof SUMMARY_COLUMNS !== 'undefined' && Array.isArray(SUMMARY_COLUMNS))
    ? SUMMARY_COLUMNS.slice()
    : ["Time","Rush","Mood","Social","Energy","Focus","Anxiety","Impair","Score","Max","Min","Weighted","5Max"];
  const STAT_COLUMNS = BASE_COLS.concat(["Notes","Drug","QtySum"]);

  function ensureStatAnalysisHourPopup(){
    let popup = document.getElementById("statAnalysisHourPopup");
    if (popup) return popup;
    popup = document.createElement("div");
    popup.id = "statAnalysisHourPopup";
    Object.assign(popup.style, {
      position:"fixed", top:"70px", left:"20px", background:"#fff", border:"1px solid #ccc",
      borderRadius:"8px", boxShadow:"0 4px 16px rgba(0,0,0,0.2)", maxHeight:"70vh", overflow:"auto",
      zIndex:"10000", padding:"10px"
    });
    const head = document.createElement("div");
    Object.assign(head.style, {display:"flex", justifyContent:"space-between", alignItems:"center", marginBottom:"6px"});
    head.innerHTML = `<strong>Statistical Analysis (60m)</strong>`;
    const controls = document.createElement("div");
    const exportBtn = document.createElement("button");
    exportBtn.textContent = "Export CSV";
    exportBtn.onclick = exportStatHourCSV;
    const closeBtn = document.createElement("button");
    closeBtn.textContent = "×";
    closeBtn.style.marginLeft = "8px";
    closeBtn.onclick = ()=>popup.remove();
    controls.appendChild(exportBtn);
    controls.appendChild(closeBtn);
    head.appendChild(controls);
    popup.appendChild(head);

    const table = document.createElement("table");
    table.id = "statAnalysisHourTable";
    table.style.borderCollapse="collapse";
    table.style.width="100%";
    const thead = document.createElement("thead");
    thead.innerHTML = `<tr>${STAT_COLUMNS.map(c=>`<th>${c}</th>`).join("")}</tr>`;
    table.appendChild(thead);
    table.appendChild(document.createElement("tbody"));
    popup.appendChild(table);

    document.body.appendChild(popup);
    return popup;
  }

  function openStatAnalysisHourly(){
    ensureStatAnalysisHourPopup();
    createStatAnalysisHourPopupTable();
  }
  window.openStatAnalysisHourly = openStatAnalysisHourly;
  // Local snapshot for hourly analysis (no external dependency)
  function snapshotWithExtrasHour(){
    const rows = Array.from(document.querySelectorAll('#logTable tbody tr'));
    return rows.map(tr => {
      const ts = +(tr.getAttribute('data-ts')||0);
      // Case-insensitive value getter by data-col name(s)
      const getValCI = (names) => {
        const want = Array.isArray(names) ? names.map(n=>String(n).toLowerCase()) : [String(names).toLowerCase()];
        const tds = tr.querySelectorAll('td[data-col]');
        for (const td of tds){
          const col = (td.getAttribute('data-col')||'').trim().toLowerCase();
          if (want.includes(col)) return td.textContent.trim();
        }
        return "";
      };
      const numFrom = (names) => {
        const raw = getValCI(names);
        const m = (raw||"").match(/-?\d+(\.\d+)?/);
        return m ? parseFloat(m[0]) : NaN;
      };
      const getSum = (field) => {
        const td = tr.querySelector(`td[data-field="${field}Sum"]`);
        if (!td) return 0;
        const v = parseFloat(td.getAttribute('data-value')||td.textContent||'0');
        return Number.isFinite(v) ? v : 0;
      };
      return {
        _ts: ts,
        rush: getSum('rush'), mood: getSum('mood'), social: getSum('social'),
        energy: getSum('energy'), focus: getSum('focus'), anxiety: getSum('anxiety'), impair: getSum('impair'),
        Notes: getValCI(["Notes","Note"]),
        Drug: getValCI(["Drug"]),
        Qty: numFrom(["Qty","QTY","Quantity"])
      };
    }).filter(o => o._ts>0);
  }


  function formatHourLabel(d){
    const hh = String(d.getHours()).padStart(2,"0");
    return `${hh}:00 Average`;
  }

  function minuteKey(d){
    return d.getFullYear()
      + String(d.getMonth()+1).padStart(2,"0")
      + String(d.getDate()).padStart(2,"0")
      + String(d.getHours()).padStart(2,"0")
      + String(d.getMinutes()).padStart(2,"0");
  }

  // We reuse snapshotWithExtras() from v2 patch; it is already global in this file.

  function computeMeansForWindowHour(startMs, endMs){
    const snap = snapshotWithExtrasHour();
    const sel = snap.filter(e => e._ts >= startMs && e._ts < endMs);
    if (!sel.length) return null;
    const flds = ['rush','mood','social','energy','focus','anxiety','impair'];
    const sums = {rush:0,mood:0,social:0,energy:0,focus:0,anxiety:0,impair:0};
    sel.forEach(e => flds.forEach(f => sums[f] += (e[f]||0)));
    const means = {}; flds.forEach(f => means[f] = +(sums[f]/sel.length));
    return {means, sel};
  }
  function computeCompositeFromMeansHour(M){
    if (!M) return null;
    const m = M.means || M;
    const score = (+m.rush + +m.mood + +m.social + +m.energy + +m.focus) - (+m.anxiety + +m.impair);
    const max = Math.max(m.rush, m.mood, m.social, m.energy, m.focus, m.anxiety, m.impair);
    const min = Math.min(m.rush, m.mood, m.social, m.energy, m.focus, m.anxiety, m.impair);
    const weighted = 5 + ((M.rush + M.mood + M.social + M.energy + M.focus - M.anxiety - M.impair) / 5);
    const fiveMax = [m.rush,m.mood,m.social,m.energy,m.focus].sort((a,b)=>b-a).slice(0,5).reduce((a,b)=>a+b,0);
    return {score, max, min, weighted, fiveMax};
  }

  function aggregateExtrasHour(sel){
    const tokenize = (s) => {
      if (!s) return [];
      if (typeof window.tokenizeNotes === 'function') {
        try { return window.tokenizeNotes(s) || []; } catch(e){}
      }
      return (s.match(/[A-Za-z0-9_]+/g) || []).map(x=>x);
    };
    const notesTokens = [];
    const drugs = [];
    let qtySum = 0;
    sel.forEach(e => {
      tokenize(e.Notes).forEach(tok => notesTokens.push(tok));
      if (e.Drug) drugs.push(e.Drug);
      if (Number.isFinite(e.Qty)) qtySum += e.Qty;
    });
    return {
      Notes: notesTokens.join(", "),
      Drug: drugs.join(", "),
      QtySum: Number.isFinite(qtySum) ? +qtySum : 0
    };
  }

  function appendStatHourRowToTable(tableId, d, M, C, extras){
    if (!M || !C) return;
    const table = document.getElementById(tableId); if (!table) return;
    const tbody = table.querySelector('tbody'); if (!tbody) return;
    const row = [
      formatHourLabel(d) + " 60m Avg",
      M.means.rush, M.means.mood, M.means.social, M.means.energy, M.means.focus, M.means.anxiety, M.means.impair,
      C.score, C.max, C.min, C.weighted, C.fiveMax,
      extras.Notes, extras.Drug, extras.QtySum
    ];
    const tr = document.createElement("tr");
    tr.innerHTML = row.map((v,i)=>{
      const name = STAT_COLUMNS[i];
      if (i===0) return `<td>${v??''}</td>`;
      const num = Number(v);
      const isNum = Number.isFinite(num);
      const bg = isNum && typeof cellBgFor==='function' ? cellBgFor(name, num) : '';
      const val = isNum ? num.toFixed(2) : (v ?? '');
      return `<td${bg?` style="background-color:${bg};"`:''}>${val}</td>`;
    }).join("");
    tbody.appendChild(tr);
  }

=======

  function computeMeansForWindow(startMs, endMs){
    const snap = snapshotWithExtras();
    const sel = snap.filter(e => e._ts >= startMs && e._ts < endMs);
    if (!sel.length) return null;
    const flds = ['rush','mood','social','energy','focus','anxiety','impair'];
    const sums = {rush:0,mood:0,social:0,energy:0,focus:0,anxiety:0,impair:0};
    sel.forEach(e => flds.forEach(f => sums[f] += (e[f]||0)));
    const means = {}; flds.forEach(f => means[f] = +(sums[f]/sel.length));
    return {means, sel};
  }
  function computeCompositeFromMeans(M){
    if (!M) return null;
    const m = M.means || M;
    const score = (+m.rush + +m.mood + +m.social + +m.energy + +m.focus) - (+m.anxiety + +m.impair);
    const max = Math.max(m.rush, m.mood, m.social, m.energy, m.focus, m.anxiety, m.impair);
    const min = Math.min(m.rush, m.mood, m.social, m.energy, m.focus, m.anxiety, m.impair);
    const weighted = ((m.rush*6)+(m.mood*4)+(m.social*4)+(m.energy*3)+(m.focus*3)) - ((m.anxiety*4)-(m.impair*6));
    const fiveMax = [m.rush,m.mood,m.social,m.energy,m.focus].sort((a,b)=>b-a).slice(0,5).reduce((a,b)=>a+b,0);
    return {score, max, min, weighted, fiveMax};
  }

  function aggregateExtras(sel){
    // Notes: tokenise and include all tokens (including duplicates)
    const tokenize = (s) => {
      if (!s) return [];
      // If a custom tokeniser exists, prefer it
      if (typeof window.tokenizeNotes === 'function') {
        try { return window.tokenizeNotes(s) || []; } catch(e){}
      }
      return (s.match(/[A-Za-z0-9_]+/g) || []).map(x=>x);
    };
    const notesTokens = [];
    const drugs = [];
    let qtySum = 0;
    sel.forEach(e => {
      tokenize(e.Notes).forEach(tok => notesTokens.push(tok));
      if (e.Drug) drugs.push(e.Drug);
      if (Number.isFinite(e.Qty)) qtySum += e.Qty;
    });
    return {
      Notes: notesTokens.join(", "),
      Drug: drugs.join(", "),
      QtySum: Number.isFinite(qtySum) ? +qtySum : 0
    };
  }

  function appendStatRowToTable(tableId, d, M, C, extras){
    if (!M || !C) return;
    const table = document.getElementById(tableId); if (!table) return;
    const tbody = table.querySelector('tbody'); if (!tbody) return;
    const row = [
      formatMinuteLabel(d) + " 5m Avg",
      M.means.rush, M.means.mood, M.means.social, M.means.energy, M.means.focus, M.means.anxiety, M.means.impair,
      C.score, C.max, C.min, C.weighted, C.fiveMax,
      extras.Notes, extras.Drug, extras.QtySum
    ];
    const tr = document.createElement("tr");
    tr.innerHTML = row.map((v,i)=>{
      const name = STAT_COLUMNS[i];
      if (i===0) return `<td>${v??''}</td>`;
      const num = Number(v);
      const isNum = Number.isFinite(num);
      const bg = isNum && typeof cellBgFor==='function' ? cellBgFor(name, num) : '';
      const val = isNum ? num.toFixed(2) : (v ?? '');
      return `<td${bg?` style="background-color:${bg};"`:''}>${val}</td>`;
    }).join("");
    tbody.appendChild(tr);
  }

  function backfillStatAnalysis(){
    const snap = snapshotWithExtras();
    if (!snap.length) return 0;
    const minTs = Math.min(...snap.map(x=>x._ts));
    const now = Date.now();
    const start = new Date(minTs); start.setSeconds(0,0);
    start.setMinutes(start.getMinutes() - (start.getMinutes()%5), 0, 0);
    let added = 0;
    for (let t = start.getTime(); t <= now; t += 5*60000){
      const endMs = t + 5*60000;
      const d = new Date(t);
      const M = computeMeansForWindow(t, endMs);
      if (!M) continue;
      const C = computeCompositeFromMeans(M);
      const extras = aggregateExtras(M.sel);
      appendStatRowToTable('statAnalysisTable', d, M, C, extras);
      added++;
    }
    return added;
  }

  function createStatAnalysisPopupTable(){
    ensureStatAnalysisPopup();
    const tbody = document.querySelector('#statAnalysisTable tbody'); if (tbody) tbody.innerHTML='';
    backfillStatAnalysis();
    // Start cadence on 5m boundaries
    if (window._stat5mTimer) { clearInterval(window._stat5mTimer); window._stat5mTimer = null; }
    const schedule = ()=>{
      const now = new Date();
      const msToNext = (5 - (now.getMinutes()%5))*60000 - now.getSeconds()*1000 - now.getMilliseconds();
      setTimeout(()=>{
        appendLatestStatRow();
        window._stat5mTimer = setInterval(appendLatestStatRow, 5*60000);
      }, Math.max(0, msToNext));
    };
    function appendLatestStatRow(){
      const end = new Date(); end.setSeconds(0,0);
      const startMs = end.getTime() - 5*60000;
      const M = computeMeansForWindow(startMs, end.getTime());
      if (!M) return;
      const C = computeCompositeFromMeans(M);
      const extras = aggregateExtras(M.sel);
      appendStatRowToTable('statAnalysisTable', end, M, C, extras);
    }
    schedule();
  }

  function exportStatCSV(){
    const table = document.getElementById("statAnalysisTable"); if (!table) return;
    const rows = [STAT_COLUMNS.join(",")];
    table.querySelectorAll("tbody tr").forEach(tr=>{
      const vals = Array.from(tr.children).slice(0, STAT_COLUMNS.length).map(td=>{
        const t = td.textContent.trim();
        return /[",\n]/.test(t) ? `"${t.replace(/"/g,'""')}"` : t;
      });
      rows.push(vals.join(","));
    });
    const csv = rows.join("\\n");
    const blob = new Blob([csv], {type:"text/csv;charset=utf-8;"});
    const url = URL.createObjectURL(blob);
    const a = document.createElement("a");
    a.href = url; a.download = "statistical_analysis_5m.csv";
    document.body.appendChild(a); a.click(); a.remove();
    setTimeout(()=>URL.revokeObjectURL(url), 1000);
  }
})();
</script>


<script>
// === Statistical Analysis (60m) — popup + table, cloned from 5m Statistical Analysis with hourly bins ===
(function(){
  const BASE_COLS = (typeof SUMMARY_COLUMNS !== 'undefined' && Array.isArray(SUMMARY_COLUMNS))
    ? SUMMARY_COLUMNS.slice()
    : ["Time","Rush","Mood","Social","Energy","Focus","Anxiety","Impair","Score","Max","Min","Weighted","5Max"];
  const STAT_COLUMNS = BASE_COLS.concat(["Notes","Drug","QtySum"]);

  function ensureStatAnalysisHourPopup(){
    let popup = document.getElementById("statAnalysisHourPopup");
    if (popup) return popup;
    popup = document.createElement("div");
    popup.id = "statAnalysisHourPopup";
    Object.assign(popup.style, {
      position:"fixed", top:"70px", left:"20px", background:"#fff", border:"1px solid #ccc",
      borderRadius:"8px", boxShadow:"0 4px 16px rgba(0,0,0,0.2)", maxHeight:"70vh", overflow:"auto",
      zIndex:"10000", padding:"10px"
    });
    const head = document.createElement("div");
    Object.assign(head.style, {display:"flex", justifyContent:"space-between", alignItems:"center", marginBottom:"6px"});
    head.innerHTML = `<strong>Statistical Analysis (60m)</strong>`;
    const controls = document.createElement("div");
    const exportBtn = document.createElement("button");
    exportBtn.textContent = "Export CSV";
    exportBtn.onclick = exportStatHourCSV;
    const closeBtn = document.createElement("button");
    closeBtn.textContent = "×";
    closeBtn.style.marginLeft = "8px";
    closeBtn.onclick = ()=>popup.remove();
    controls.appendChild(exportBtn);
    controls.appendChild(closeBtn);
    head.appendChild(controls);
    popup.appendChild(head);

    const table = document.createElement("table");
    table.id = "statAnalysisHourTable";
    table.style.borderCollapse="collapse";
    table.style.width="100%";
    const thead = document.createElement("thead");
    thead.innerHTML = `<tr>${STAT_COLUMNS.map(c=>`<th>${c}</th>`).join("")}</tr>`;
    table.appendChild(thead);
    table.appendChild(document.createElement("tbody"));
    popup.appendChild(table);

    document.body.appendChild(popup);
    return popup;
  }

  function openStatAnalysisHourly(){
    ensureStatAnalysisHourPopup();
    createStatAnalysisHourPopupTable();
  }
  window.openStatAnalysisHourly = openStatAnalysisHourly;
  // Local snapshot for hourly analysis (no external dependency)
  function snapshotWithExtrasHour(){
    const rows = Array.from(document.querySelectorAll('#logTable tbody tr'));
    return rows.map(tr => {
      const ts = +(tr.getAttribute('data-ts')||0);
      // Case-insensitive value getter by data-col name(s)
      const getValCI = (names) => {
        const want = Array.isArray(names) ? names.map(n=>String(n).toLowerCase()) : [String(names).toLowerCase()];
        const tds = tr.querySelectorAll('td[data-col]');
        for (const td of tds){
          const col = (td.getAttribute('data-col')||'').trim().toLowerCase();
          if (want.includes(col)) return td.textContent.trim();
        }
        return "";
      };
      const numFrom = (names) => {
        const raw = getValCI(names);
        const m = (raw||"").match(/-?\d+(\.\d+)?/);
        return m ? parseFloat(m[0]) : NaN;
      };
      const getSum = (field) => {
        const td = tr.querySelector(`td[data-field="${field}Sum"]`);
        if (!td) return 0;
        const v = parseFloat(td.getAttribute('data-value')||td.textContent||'0');
        return Number.isFinite(v) ? v : 0;
      };
      return {
        _ts: ts,
        rush: getSum('rush'), mood: getSum('mood'), social: getSum('social'),
        energy: getSum('energy'), focus: getSum('focus'), anxiety: getSum('anxiety'), impair: getSum('impair'),
        Notes: getValCI(["Notes","Note"]),
        Drug: getValCI(["Drug"]),
        Qty: numFrom(["Qty","QTY","Quantity"])
      };
    }).filter(o => o._ts>0);
  }


  function formatHourLabel(d){
    const hh = String(d.getHours()).padStart(2,"0");
    return `${hh}:00 Average`;
  }

  function minuteKey(d){
    return d.getFullYear()
      + String(d.getMonth()+1).padStart(2,"0")
      + String(d.getDate()).padStart(2,"0")
      + String(d.getHours()).padStart(2,"0")
      + String(d.getMinutes()).padStart(2,"0");
  }

  // We reuse snapshotWithExtras() from v2 patch; it is already global in this file.

  function computeMeansForWindowHour(startMs, endMs){
    const snap = snapshotWithExtrasHour();
    const sel = snap.filter(e => e._ts >= startMs && e._ts < endMs);
    if (!sel.length) return null;
    const flds = ['rush','mood','social','energy','focus','anxiety','impair'];
    const sums = {rush:0,mood:0,social:0,energy:0,focus:0,anxiety:0,impair:0};
    sel.forEach(e => flds.forEach(f => sums[f] += (e[f]||0)));
    const means = {}; flds.forEach(f => means[f] = +(sums[f]/sel.length));
    return {means, sel};
  }
  function computeCompositeFromMeansHour(M){
    if (!M) return null;
    const m = M.means || M;
    const score = (+m.rush + +m.mood + +m.social + +m.energy + +m.focus) - (+m.anxiety + +m.impair);
    const max = Math.max(m.rush, m.mood, m.social, m.energy, m.focus, m.anxiety, m.impair);
    const min = Math.min(m.rush, m.mood, m.social, m.energy, m.focus, m.anxiety, m.impair);
    const weighted = ((m.rush*6)+(m.mood*4)+(m.social*4)+(m.energy*3)+(m.focus*3)) - ((m.anxiety*4)-(m.impair*6));
    const fiveMax = [m.rush,m.mood,m.social,m.energy,m.focus].sort((a,b)=>b-a).slice(0,5).reduce((a,b)=>a+b,0);
    return {score, max, min, weighted, fiveMax};
  }

  function aggregateExtrasHour(sel){
    const tokenize = (s) => {
      if (!s) return [];
      if (typeof window.tokenizeNotes === 'function') {
        try { return window.tokenizeNotes(s) || []; } catch(e){}
      }
      return (s.match(/[A-Za-z0-9_]+/g) || []).map(x=>x);
    };
    const notesTokens = [];
    const drugs = [];
    let qtySum = 0;
    sel.forEach(e => {
      tokenize(e.Notes).forEach(tok => notesTokens.push(tok));
      if (e.Drug) drugs.push(e.Drug);
      if (Number.isFinite(e.Qty)) qtySum += e.Qty;
    });
    return {
      Notes: notesTokens.join(", "),
      Drug: drugs.join(", "),
      QtySum: Number.isFinite(qtySum) ? +qtySum : 0
    };
  }

  function appendStatHourRowToTable(tableId, d, M, C, extras){
    if (!M || !C) return;
    const table = document.getElementById(tableId); if (!table) return;
    const tbody = table.querySelector('tbody'); if (!tbody) return;
    const row = [
      formatHourLabel(d) + " 60m Avg",
      M.means.rush, M.means.mood, M.means.social, M.means.energy, M.means.focus, M.means.anxiety, M.means.impair,
      C.score, C.max, C.min, C.weighted, C.fiveMax,
      extras.Notes, extras.Drug, extras.QtySum
    ];
    const tr = document.createElement("tr");
    tr.innerHTML = row.map((v,i)=>{
      const name = STAT_COLUMNS[i];
      if (i===0) return `<td>${v??''}</td>`;
      const num = Number(v);
      const isNum = Number.isFinite(num);
      const bg = isNum && typeof cellBgFor==='function' ? cellBgFor(name, num) : '';
      const val = isNum ? num.toFixed(2) : (v ?? '');
      return `<td${bg?` style="background-color:${bg};"`:''}>${val}</td>`;
    }).join("");
    tbody.appendChild(tr);
  }

>>>>>>> 2aaa714b
  function backfillStatAnalysisHour(){
    const snap = snapshotWithExtrasHour();
    if (!snap.length) return 0;
    const minTs = Math.min(...snap.map(x=>x._ts));
    const now = Date.now();
    // Align start to top of the hour
    const start = new Date(minTs); start.setSeconds(0,0); start.setMinutes(0,0);
    let added = 0;
    for (let t = start.getTime(); t <= now; t += 60*60000){
      const endMs = t + 60*60000;
      const d = new Date(t);
      const M = computeMeansForWindowHour(t, endMs);
      if (!M) continue;
      const C = computeCompositeFromMeansHour(M);
      const extras = aggregateExtrasHour(M.sel);
      appendStatHourRowToTable('statAnalysisHourTable', d, M, C, extras);
      added++;
    }
    return added;
  }

  function createStatAnalysisHourPopupTable(){
    ensureStatAnalysisHourPopup();
    const tbody = document.querySelector('#statAnalysisHourTable tbody'); if (tbody) tbody.innerHTML='';
    backfillStatAnalysisHour();
    // Start cadence at top-of-hour
    if (window._stat60mTimer) { clearInterval(window._stat60mTimer); window._stat60mTimer = null; }
    const schedule = ()=>{
      const now = new Date();
      const msToNext = (60 - now.getMinutes())*60000 - now.getSeconds()*1000 - now.getMilliseconds();
      setTimeout(()=>{
        appendLatestHourRow();
        window._stat60mTimer = setInterval(appendLatestHourRow, 60*60000);
      }, Math.max(0, msToNext));
    };
    function appendLatestHourRow(){
      const end = new Date(); end.setSeconds(0,0); end.setMinutes(0,0); // top of hour
      const startMs = end.getTime() - 60*60000;
      const M = computeMeansForWindowHour(startMs, end.getTime());
      if (!M) return;
      const C = computeCompositeFromMeansHour(M);
      const extras = aggregateExtrasHour(M.sel);
      appendStatHourRowToTable('statAnalysisHourTable', end, M, C, extras);
    }
    schedule();
  }

  function exportStatHourCSV(){
    const table = document.getElementById("statAnalysisHourTable"); if (!table) return;
    const rows = [STAT_COLUMNS.join(",")];
    table.querySelectorAll("tbody tr").forEach(tr=>{
      const vals = Array.from(tr.children).slice(0, STAT_COLUMNS.length).map(td=>{
        const t = td.textContent.trim();
        return /[\",\n]/.test(t) ? `"${t.replace(/"/g,'""')}"` : t;
      });
      rows.push(vals.join(","));
    });
    const csv = rows.join("\\n");
    const blob = new Blob([csv], {type:"text/csv;charset=utf-8;"});
    const url = URL.createObjectURL(blob);
    const a = document.createElement("a");
    a.href = url; a.download = "statistical_analysis_60m.csv";
    document.body.appendChild(a); a.click(); a.remove();
    setTimeout(()=>URL.revokeObjectURL(url), 1000);
  }
})();
</script>


<script>
// === Summary Significant 5m — 5-minute bins; numeric = MAX, labels = MEDIAN ===
(function(){
  const NUM_METRICS = ['rush','mood','social','energy','focus','anxiety','impair'];
  const LABEL_MAP = {
    rush:   ['Rush Label','RushLabel','rush label','rushlabel'],
    mood:   ['Mood Label','MoodLabel','mood label','moodlabel'],
    social: ['Social Label','SocialLabel','social label','sociallabel'],
    energy: ['Energy Label','EnergyLabel','energy label','energylabel'],
    focus:  ['Focus Label','FocusLabel','focus label','focuslabel'],
    anxiety:['Anxiety Label','AnxietyLabel','anxiety label','anxietylabel'],
    impair: ['Impair Label','ImpairLabel','impair label','impairlabel'],
  };

  const COLS = [
    'Time',
    'Rush','Rush Label',
    'Mood','Mood Label',
    'Social','Social Label',
    'Energy','Energy Label',
    'Focus','Focus Label',
    'Anxiety','Anxiety Label',
    'Impair','Impair Label'
  ];

  function ensureSignificant5mPopup(){
    let popup = document.getElementById("significant5mPopup");
    if (popup) return popup;
    popup = document.createElement("div");
    popup.id = "significant5mPopup";
    Object.assign(popup.style, {
      position:"fixed", top:"70px", right:"20px", background:"#fff", border:"1px solid #ccc",
      borderRadius:"8px", boxShadow:"0 4px 16px rgba(0,0,0,0.2)", maxHeight:"70vh", overflow:"auto",
      zIndex:"10000", padding:"10px"
    });
    const head = document.createElement("div");
    Object.assign(head.style, {display:"flex", justifyContent:"space-between", alignItems:"center", marginBottom:"6px"});
    head.innerHTML = `<strong>Summary Significant 5m</strong>`;
    const controls = document.createElement("div");
    const exportBtn = document.createElement("button");
    exportBtn.textContent = "Export CSV";
    exportBtn.onclick = exportSignificant5mCSV;
    const closeBtn = document.createElement("button");
    closeBtn.textContent = "×";
    closeBtn.style.marginLeft = "8px";
    closeBtn.onclick = ()=>popup.remove();
    controls.appendChild(exportBtn);
    controls.appendChild(closeBtn);
    head.appendChild(controls);
    popup.appendChild(head);

    const table = document.createElement("table");
    table.id = "significant5mTable";
    table.style.borderCollapse="collapse";
    table.style.width="100%";
    const thead = document.createElement("thead");
    thead.innerHTML = `<tr>${COLS.map(c=>`<th>${c}</th>`).join("")}</tr>`;
    table.appendChild(thead);
    table.appendChild(document.createElement("tbody"));
    popup.appendChild(table);

    document.body.appendChild(popup);
    return popup;
  }

  function openSignificant5m(){
    ensureSignificant5mPopup();
    createSignificant5mPopupTable();
  }
  window.openSignificant5m = openSignificant5m;

  // Utilities (local; independent)
  function minuteKey(d){
    return d.getFullYear()
      + String(d.getMonth()+1).padStart(2,"0")
      + String(d.getDate()).padStart(2,"0")
      + String(d.getHours()).padStart(2,"0")
      + String(d.getMinutes()).padStart(2,"0");
  }
  function formatMinuteLabel(d){
    const hh = String(d.getHours()).padStart(2,"0");
    const mm = String(d.getMinutes()).padStart(2,"0");
    return `${hh}:${mm} Significant`;
  }
  function snapshotForSignificant(){
    const rows = Array.from(document.querySelectorAll('#logTable tbody tr'));
    return rows.map(tr => {
      const ts = +(tr.getAttribute('data-ts')||0);
      // Helpers
      const getSum = (field) => {
        const td = tr.querySelector(`td[data-field="${field}Sum"]`);
        if (!td) return 0;
        const v = parseFloat(td.getAttribute('data-value')||td.textContent||'0');
        return Number.isFinite(v) ? v : 0;
      };
      const getValCI = (names) => {
        const want = (Array.isArray(names)?names:[names]).map(s=>String(s).toLowerCase());
        const tds = tr.querySelectorAll('td[data-col]');
        for (const td of tds){
          const col = (td.getAttribute('data-col')||'').trim().toLowerCase();
          if (want.includes(col)) return td.textContent.trim();
        }
        return "";
      };
      const pack = { _ts: ts };
      // numeric
      NUM_METRICS.forEach(f => pack[f] = getSum(f));
      // labels
      NUM_METRICS.forEach(f => pack[f+'Label'] = getValCI(LABEL_MAP[f]));
      return pack;
    }).filter(o => o._ts>0);
  }

  function computeMaxAndMedianLabels(startMs, endMs){
    const snap = snapshotForSignificant();
    const sel = snap.filter(e => e._ts >= startMs && e._ts < endMs);
    if (!sel.length) return null;
    const out = { max:{}, medianLabel:{} };
    NUM_METRICS.forEach(f => {
      // Max numeric
      let mx = -Infinity;
      sel.forEach(e => { const v = +e[f] || 0; if (v > mx) mx = v; });
      out.max[f] = (mx === -Infinity ? 0 : mx);
      // Median label by numeric rank
      const pairs = sel.map(e => ({v: +e[f]||0, label: e[f+'Label']||''})).sort((a,b)=>a.v-b.v);
      const mid = Math.floor((pairs.length-1)/2);
      out.medianLabel[f] = (pairs[mid] && pairs[mid].label) ? pairs[mid].label : '';
    });
    return out;
  }

  function appendSignificantRow(tableId, d, R){
    if (!R) return;
    const table = document.getElementById(tableId); if (!table) return;
    const tbody = table.querySelector('tbody'); if (!tbody) return;
    const row = [
      formatMinuteLabel(d),
      R.max.rush,   R.medianLabel.rush,
      R.max.mood,   R.medianLabel.mood,
      R.max.social, R.medianLabel.social,
      R.max.energy, R.medianLabel.energy,
      R.max.focus,  R.medianLabel.focus,
      R.max.anxiety,R.medianLabel.anxiety,
      R.max.impair, R.medianLabel.impair
    ];
    const tr = document.createElement("tr");
    tr.innerHTML = row.map((v,i)=>{
      const name = COLS[i];
      if (i===0) return `<td>${v??''}</td>`;
      const num = Number(v);
      const isNum = Number.isFinite(num);
      const bg = isNum && typeof cellBgFor==='function' ? cellBgFor(name.replace(' Label',''), num) : '';
      const val = isNum ? num.toFixed(2) : (v ?? '');
      return `<td${bg?` style="background-color:${bg};"`:''}>${val}</td>`;
    }).join("");
    tbody.appendChild(tr);
  }

  function backfillSignificant5m(){
    const snap = snapshotForSignificant();
    if (!snap.length) return 0;
    const minTs = Math.min(...snap.map(x=>x._ts));
    const now = Date.now();
    const start = new Date(minTs); start.setSeconds(0,0);
    start.setMinutes(start.getMinutes() - (start.getMinutes()%5), 0, 0);
    let added = 0;
    for (let t = start.getTime(); t <= now; t += 5*60000){
      const endMs = t + 5*60000;
      const d = new Date(t);
      const R = computeMaxAndMedianLabels(t, endMs);
      if (!R) continue;
      appendSignificantRow('significant5mTable', d, R);
      added++;
    }
    return added;
  }

  function createSignificant5mPopupTable(){
    ensureSignificant5mPopup();
    const tbody = document.querySelector('#significant5mTable tbody'); if (tbody) tbody.innerHTML='';
    backfillSignificant5m();
    // Cadence every 5 minutes aligned to boundary
    if (window._significant5mTimer) { clearInterval(window._significant5mTimer); window._significant5mTimer = null; }
    const schedule = ()=>{
      const now = new Date();
      const msToNext = (5 - (now.getMinutes()%5))*60000 - now.getSeconds()*1000 - now.getMilliseconds();
      setTimeout(()=>{
        appendLatest();
        window._significant5mTimer = setInterval(appendLatest, 5*60000);
      }, Math.max(0, msToNext));
    };
    function appendLatest(){
      const end = new Date(); end.setSeconds(0,0);
      const startMs = end.getTime() - 5*60000;
      const R = computeMaxAndMedianLabels(startMs, end.getTime());
      if (!R) return;
      appendSignificantRow('significant5mTable', end, R);
    }
    schedule();
  }

  function exportSignificant5mCSV(){
    const table = document.getElementById("significant5mTable"); if (!table) return;
    const rows = [COLS.join(",")];
    table.querySelectorAll("tbody tr").forEach(tr=>{
      const vals = Array.from(tr.children).slice(0, COLS.length).map(td=>{
        const t = td.textContent.trim();
        return /[",\n]/.test(t) ? `"${t.replace(/"/g,'""')}"` : t;
      });
      rows.push(vals.join(","));
    });
    const csv = rows.join("\\n");
    const blob = new Blob([csv], {type:"text/csv;charset=utf-8;"});
    const url = URL.createObjectURL(blob);
    const a = document.createElement("a");
    a.href = url; a.download = "summary_significant_5m.csv";
    document.body.appendChild(a); a.click(); a.remove();
    setTimeout(()=>URL.revokeObjectURL(url), 1000);
  }
})();
</script>


<!-- Sliding Average Popup (3-row moving average) -->
<style>
#slidingAvgModal {
  display:none; position:fixed; top:8%; left:50%; transform:translateX(-50%);
  background:#fff; color:#000; padding:16px; border:2px solid #007aff;
  border-radius:8px; box-shadow:0 4px 8px rgba(0,0,0,0.2); z-index:10001; max-height:80%;
  overflow:auto; min-width: 70%;
}
#slidingAvgModal table{ width:100%; border-collapse:collapse; background:#fff; margin-top:10px; }
<<<<<<< HEAD
#slidingAvgModal th, #slidingAvgModal td{ border:1px solid #ccc; padding:8px; text-align:center; font-size:12px; }
=======
#slidingAvgModal th, #slidingAvgModal td{ border:1px solid #ccc; padding:8px; text-align:center; font-size:10px; }
>>>>>>> 2aaa714b
#slidingAvgClose { background:#ccc; color:#000; border:none; padding:6px 10px; border-radius:6px; cursor:pointer; float:right; }
</style>
<div id="slidingAvgModal">
  <button id="slidingAvgClose" onclick="document.getElementById('slidingAvgModal').style.display='none'">Close</button>
  <h3 style="margin:0 0 8px 0;">Sliding Average (3-row moving window)</h3>
  <table id="slidingAvgTable">
    <thead>
      <tr>
        <th>Time</th><th>Rush</th><th>Mood</th><th>Social</th><th>Energy</th><th>Focus</th><th>Anxiety</th><th>Impair</th><th>Score</th><th>Max</th><th>Min</th><th>Weighted</th><th>5Max</th>
      </tr>
    </thead>
    <tbody></tbody>
  </table>
</div>
<script>
(function(){
  function pad(n){ return String(n).padStart(2,'0'); }
  function timeLabel(ms){
    var d = new Date(ms||0);
    return pad(d.getHours())+":"+pad(d.getMinutes())+":"+pad(d.getSeconds());
  }
  // Pulls metric sums + timestamps from MAIN table only (never from summaries)
  function snapshotFromMainTableForSliding(){
    var rows = Array.from(document.querySelectorAll('#logTable tbody tr'));
    return rows.map(function(tr){
      var ts = +(tr.getAttribute('data-ts')||0);
      function get(field){
        var td = tr.querySelector('td[data-field="'+field+'Sum"]');
        if(!td) return 0;
        var v = parseFloat(td.getAttribute('data-value')||td.textContent||'0');
        return Number.isFinite(v) ? v : 0;
      }
      return {
        _ts: ts,
        rush: get('rush'),
        mood: get('mood'),
        social: get('social'),
        energy: get('energy'),
        focus: get('focus'),
        anxiety: get('anxiety'),
        impair: get('impair')
      };
    }).filter(function(o){ return o._ts>0; });
  }
  // Compute composites
  function composites(M){
    var score = (M.rush+M.mood+M.social+M.energy+M.focus) - (M.anxiety+M.impair);
    var max   = (M.rush+M.mood+M.social+M.energy+M.focus);
    var min   = (M.anxiety+M.impair);
<<<<<<< HEAD
    var weighted = 5 + ((M.rush + M.mood + M.social + M.energy + M.focus - M.anxiety - M.impair) / 5);
=======
    var weighted = (M.rush*6)+(M.mood*4)+(M.social*4)+(M.energy*3)+(M.focus*3) - (M.anxiety*4) + (M.impair*6);
>>>>>>> 2aaa714b
    return {
      score: +score,
      max: +max,
      min: +min,
      weighted: +weighted,
      fiveMax: +(weighted/10)
    };
  }
  function fmt2(x){
    var n = Number(x);
    return Number.isFinite(n) ? n.toFixed(2) : "";
  }
  // Build sliding average rows
  function buildSlidingAverages(){
    var snap = snapshotFromMainTableForSliding();
    var out = [];
    for(var i=0;i<snap.length;i++){
      var start = Math.max(0, i-2);
      var cnt = i - start + 1;
      var sums = {rush:0,mood:0,social:0,energy:0,focus:0,anxiety:0,impair:0};
      for(var j=start;j<=i;j++){
        var r = snap[j];
        sums.rush+=r.rush; sums.mood+=r.mood; sums.social+=r.social; sums.energy+=r.energy;
        sums.focus+=r.focus; sums.anxiety+=r.anxiety; sums.impair+=r.impair;
      }
      var means = {
        rush: sums.rush/cnt, mood: sums.mood/cnt, social: sums.social/cnt,
        energy: sums.energy/cnt, focus: sums.focus/cnt, anxiety: sums.anxiety/cnt, impair: sums.impair/cnt
      };
      var comp = composites(means);
      out.push({ ms: snap[i]._ts, means: means, comp: comp, n: cnt });
    }
    return out;
  }
  // Render table
  window.openSlidingAverage = function(){
    try {
      var modal = document.getElementById('slidingAvgModal');
      var tbody = document.querySelector('#slidingAvgTable tbody');
      if(!tbody){ alert('Sliding Average table missing'); return; }
      tbody.innerHTML = '';
      var rows = buildSlidingAverages();
      rows.forEach(function(row){
        var tr = document.createElement('tr');
        function td(col, val){
          var cell = document.createElement('td');
          cell.textContent = val;
          cell.setAttribute('data-col', col);
          return cell;
        }
        tr.appendChild(td('Time', timeLabel(row.ms) + ' avg(' + row.n + ')'));
        tr.appendChild(td('Rush', fmt2(row.means.rush)));
        tr.appendChild(td('Mood', fmt2(row.means.mood)));
        tr.appendChild(td('Social', fmt2(row.means.social)));
        tr.appendChild(td('Energy', fmt2(row.means.energy)));
        tr.appendChild(td('Focus', fmt2(row.means.focus)));
        tr.appendChild(td('Anxiety', fmt2(row.means.anxiety)));
        tr.appendChild(td('Impair', fmt2(row.means.impair)));
        tr.appendChild(td('Score', fmt2(row.comp.score)));
        tr.appendChild(td('Max', fmt2(row.comp.max)));
        tr.appendChild(td('Min', fmt2(row.comp.min)));
        tr.appendChild(td('Weighted', fmt2(row.comp.weighted)));
        tr.appendChild(td('5Max', fmt2(row.comp.fiveMax)));
        // Apply same colour rules as main table
        try { if (typeof applyRowShading === 'function') applyRowShading(tr); } catch(e){}
        // Respect hidden columns if any
        try { if (typeof applyUiColumnVisibility === 'function') applyUiColumnVisibility(); } catch(e){}
        tbody.appendChild(tr);
      });
      modal.style.display = 'block';
    } catch(e){
      alert('Sliding Average failed: ' + e.message);
    }
  };
})();
</script>


<!-- Auto Slider A & B (auto-appending sliding averages) -->
<style>
#autoSliderAModal, #autoSliderBModal {
  display:none; position:fixed; top:8%; left:50%; transform:translateX(-50%);
  background:#fff; color:#000; padding:16px; border:2px solid #007aff;
  border-radius:8px; box-shadow:0 4px 8px rgba(0, 0, 0, 0.2); z-index:10002; max-height:80%;
  overflow:auto; min-width: 72%;
}
#autoSliderAModal table, #autoSliderBModal table { width:100%; border-collapse:collapse; background:#fff; margin-top:10px; }
#autoSliderAModal th, #autoSliderAModal td, #autoSliderBModal th, #autoSliderBModal td {
<<<<<<< HEAD
  border:1px solid #ccc; padding:8px; text-align:center; font-size:12px;
=======
  border:1px solid #ccc; padding:8px; text-align:center; font-size:10px;
>>>>>>> 2aaa714b
}
.as-toolbar { display:flex; gap:8px; align-items:center; justify-content:flex-end; }
.as-toolbar button { background:#eee; color:#000; border:1px solid #ccc; padding:6px 10px; border-radius:6px; cursor:pointer; }
</style>

<div id="autoSliderAModal">
  <div class="as-toolbar">
    <button onclick="exportAutoSliderCSV('A')">Export CSV</button>
    <button onclick="clearAutoSlider('A')">Clear</button>
    <button onclick="document.getElementById('autoSliderAModal').style.display='none'">Close</button>
  </div>
  <h3 style="margin:6px 0;">Auto Slider A (per-minute while Auto is ON)</h3>
  <table id="autoSliderATable">
    <thead><tr>
      <th>Time</th><th>Rush</th><th>Mood</th><th>Social</th><th>Energy</th><th>Focus</th><th>Anxiety</th><th>Impair</th>
      <th>Score</th><th>Max</th><th>Min</th><th>Weighted</th><th>5Max</th>
    </tr></thead>
    <tbody></tbody>
  </table>
</div>
<<<<<<< HEAD

<div id="autoSliderBModal">
  <div class="as-toolbar">
    <button onclick="exportAutoSliderCSV('B')">Export CSV</button>
    <button onclick="clearAutoSlider('B')">Clear</button>
    <button onclick="document.getElementById('autoSliderBModal').style.display='none'">Close</button>
  </div>
  <h3 style="margin:6px 0;">Auto Slider B (on addEntry while Auto is ON)</h3>
  <table id="autoSliderBTable">
    <thead><tr>
      <th>Time</th><th>Rush</th><th>Mood</th><th>Social</th><th>Energy</th><th>Focus</th><th>Anxiety</th><th>Impair</th>
      <th>Score</th><th>Max</th><th>Min</th><th>Weighted</th><th>5Max</th>
    </tr></thead>
    <tbody></tbody>
  </table>
</div>

=======

<div id="autoSliderBModal">
  <div class="as-toolbar">
    <button onclick="exportAutoSliderCSV('B')">Export CSV</button>
    <button onclick="clearAutoSlider('B')">Clear</button>
    <button onclick="document.getElementById('autoSliderBModal').style.display='none'">Close</button>
  </div>
  <h3 style="margin:6px 0;">Auto Slider B (on addEntry while Auto is ON)</h3>
  <table id="autoSliderBTable">
    <thead><tr>
      <th>Time</th><th>Rush</th><th>Mood</th><th>Social</th><th>Energy</th><th>Focus</th><th>Anxiety</th><th>Impair</th>
      <th>Score</th><th>Max</th><th>Min</th><th>Weighted</th><th>5Max</th>
    </tr></thead>
    <tbody></tbody>
  </table>
</div>

>>>>>>> 2aaa714b
<script>
(function(){
  function pad(n){ return String(n).padStart(2,'0'); }
  function timeLabel(ms){ var d=new Date(ms||0); return d.getFullYear()
      +'-'+pad(d.getMonth()+1)+'-'+pad(d.getDate())+' '+pad(d.getHours())+':'+pad(d.getMinutes())+':'+pad(d.getSeconds()); }
  function fmt2(x){ var n=Number(x); return Number.isFinite(n)? n.toFixed(2):""; }

  function snapshotFromMainTableForSliding(){
    var rows = Array.from(document.querySelectorAll('#logTable tbody tr'));
    return rows.map(function(tr){
      var ts = +(tr.getAttribute('data-ts')||0);
      function get(field){
        var td = tr.querySelector('td[data-field="'+field+'Sum"]');
        if(!td) return 0;
        var v = parseFloat(td.getAttribute('data-value')||td.textContent||'0');
        return Number.isFinite(v) ? v : 0;
      }
      return {_ts:ts,
        rush:get('rush'), mood:get('mood'), social:get('social'), energy:get('energy'),
        focus:get('focus'), anxiety:get('anxiety'), impair:get('impair')};
    }).filter(function(o){ return o._ts>0; });
  }
  function composites(M){
    var score=(M.rush+M.mood+M.social+M.energy+M.focus)-(M.anxiety+M.impair);
    var max=(M.rush+M.mood+M.social+M.energy+M.focus);
    var min=(M.anxiety+M.impair);
<<<<<<< HEAD
    var weighted=5 + ((M.rush + M.mood + M.social + M.energy + M.focus - M.anxiety - M.impair) / 5);
=======
    var weighted=(M.rush*6)+(M.mood*4)+(M.social*4)+(M.energy*3)+(M.focus*3) - (M.anxiety*4) + (M.impair*6);
>>>>>>> 2aaa714b
    return {score:+score, max:+max, min:+min, weighted:+weighted, fiveMax:+(weighted/10)};
  }
  function slidingMeanAtIndex(snap, i){
    var start=Math.max(0,i-2), cnt=i-start+1;
    var sums={rush:0,mood:0,social:0,energy:0,focus:0,anxiety:0,impair:0};
    for(var j=start;j<=i;j++){ var r=snap[j];
      sums.rush+=r.rush; sums.mood+=r.mood; sums.social+=r.social; sums.energy+=r.energy;
      sums.focus+=r.focus; sums.anxiety+=r.anxiety; sums.impair+=r.impair; }
    var means={rush:sums.rush/cnt, mood:sums.mood/cnt, social:sums.social/cnt, energy:sums.energy/cnt,
               focus:sums.focus/cnt, anxiety:sums.anxiety/cnt, impair:sums.impair/cnt};
    return {ms:snap[i]._ts, means:means, comp:composites(means), n:cnt};
  }

  var LS_KEY_A='autoSliderA_rows', LS_KEY_B='autoSliderB_rows';
  function loadRows(w){ var k=w==='A'?LS_KEY_A:LS_KEY_B; try{ return JSON.parse(localStorage.getItem(k)||'[]'); }catch(e){ return []; } }
  function saveRows(w,rows){ var k=w==='A'?LS_KEY_A:LS_KEY_B; try{ localStorage.setItem(k, JSON.stringify(rows)); }catch(e){} }

  function appendRowToModalTable(which, row){
    var tableId = which==='A' ? '#autoSliderATable tbody' : '#autoSliderBTable tbody';
    var tbody = document.querySelector(tableId); if(!tbody) return;
    var tr=document.createElement('tr');
    function td(col,val){ var c=document.createElement('td'); c.textContent=val; c.setAttribute('data-col', col); return c; }
    tr.appendChild(td('Time', timeLabel(row.ms)+' avg('+row.n+')'));
    tr.appendChild(td('Rush', fmt2(row.means.rush)));
    tr.appendChild(td('Mood', fmt2(row.means.mood)));
    tr.appendChild(td('Social', fmt2(row.means.social)));
    tr.appendChild(td('Energy', fmt2(row.means.energy)));
    tr.appendChild(td('Focus', fmt2(row.means.focus)));
    tr.appendChild(td('Anxiety', fmt2(row.means.anxiety)));
    tr.appendChild(td('Impair', fmt2(row.means.impair)));
    tr.appendChild(td('Score', fmt2(row.comp.score)));
    tr.appendChild(td('Max', fmt2(row.comp.max)));
    tr.appendChild(td('Min', fmt2(row.comp.min)));
    tr.appendChild(td('Weighted', fmt2(row.comp.weighted)));
    tr.appendChild(td('5Max', fmt2(row.comp.fiveMax)));
    try{ if(typeof applyRowShading==='function') applyRowShading(tr); }catch(e){}
    try{ if(typeof applyUiColumnVisibility==='function') applyUiColumnVisibility(); }catch(e){}
    tbody.appendChild(tr);
  }

  window.exportAutoSliderCSV = function(which){
    var rows = loadRows(which);
    var header = ["Time","Rush","Mood","Social","Energy","Focus","Anxiety","Impair","Score","Max","Min","Weighted","5Max","N"];
    var lines = [header.join(",")];
    rows.forEach(function(r){
      var tt = timeLabel(r.ms);
      lines.push([tt, r.means.rush, r.means.mood, r.means.social, r.means.energy, r.means.focus, r.means.anxiety, r.means.impair,
                  r.comp.score, r.comp.max, r.comp.min, r.comp.weighted, r.comp.fiveMax, r.n]
                 .map(function(x){ var s=String(Number.isFinite(+x)?(+x).toFixed(2):x); return '"'+s.replace(/"/g,'""')+'"'; }).join(","));
    });
    var blob = new Blob([lines.join("\n")], {type:"text/csv"});
    var url = URL.createObjectURL(blob), a=document.createElement('a');
    a.href=url; a.download = (which==='A'?'auto_slider_A':'auto_slider_B') + ".csv"; a.click(); URL.revokeObjectURL(url);
  };
  window.clearAutoSlider = function(which){
    saveRows(which, []);
    var sel = which==='A' ? '#autoSliderATable tbody' : '#autoSliderBTable tbody';
    var tb = document.querySelector(sel); if (tb) tb.innerHTML='';
  };

  window.openAutoSliderA = function(){
    var rows = loadRows('A');
    var tb = document.querySelector('#autoSliderATable tbody'); if(tb){ tb.innerHTML=''; rows.forEach(function(r){ appendRowToModalTable('A', r); }); }
    document.getElementById('autoSliderAModal').style.display='block';
  };
  window.openAutoSliderB = function(){
    var rows = loadRows('B');
    var tb = document.querySelector('#autoSliderBTable tbody'); if(tb){ tb.innerHTML=''; rows.forEach(function(r){ appendRowToModalTable('B', r); }); }
    document.getElementById('autoSliderBModal').style.display='block';
  };

  var autoSliderATimer=null;
  function emitAutoSliderA(){
    var snap=snapshotFromMainTableForSliding(); if(!snap.length) return;
    var row=slidingMeanAtIndex(snap, snap.length-1);
    var rows=loadRows('A'); rows.push(row); saveRows('A', rows);
    appendRowToModalTable('A', row);
  }
  function startAutoSliderA(){
    if (autoSliderATimer) return;
    var now=Date.now(), delay=60000-(now%60000);
    autoSliderATimer=setTimeout(function kick(){ emitAutoSliderA(); autoSliderATimer=setInterval(emitAutoSliderA,60000); }, delay);
  }
  function stopAutoSliderA(){
    if (autoSliderATimer && typeof autoSliderATimer==='number'){ clearTimeout(autoSliderATimer); }
    if (autoSliderATimer && typeof autoSliderATimer==='object'){ clearInterval(autoSliderATimer); }
    autoSliderATimer=null;
  }

  var _origAddEntry = window.addEntry;
  window.addEntry = function(){
    if (typeof _origAddEntry === 'function'){ _origAddEntry.apply(this, arguments); }
    try {
      if (window.autoSummaryActive){
        var snap = snapshotFromMainTableForSliding();
        if(snap.length){
          var row = slidingMeanAtIndex(snap, snap.length-1);
          var rows = loadRows('B'); rows.push(row); saveRows('B', rows);
          appendRowToModalTable('B', row);
        }
      }
    } catch(e){ console.warn('Auto Slider B hook failed:', e); }
  };

  var lastAuto=!!window.autoSummaryActive;
  function pollAuto(){
    var cur=!!window.autoSummaryActive;
    if (cur!==lastAuto){
      if (cur){ startAutoSliderA(); } else { stopAutoSliderA(); }
      lastAuto=cur;
    }
  }
  setInterval(pollAuto, 1000);
  try{ if (window.autoSummaryActive) startAutoSliderA(); }catch(e){}
  try{ ['A','B'].forEach(function(k){ var rows=loadRows(k); rows.forEach(function(r){ appendRowToModalTable(k, r); }); }); }catch(e){}
})();
</script>

</body>
<script>
function openEmotionModal() {
    document.getElementById('emotionModal').style.display = 'block';
    buildEmotionButtons();
}
function closeEmotionModal() {
    document.getElementById('emotionModal').style.display = 'none';
}
function buildEmotionButtons() {
    const container = document.getElementById("emotionButtons");
    if (container.childNodes.length > 0) return; // Avoid rebuilding
    const emotions = [
        "Joy","Happy","Cheerful","Content","Proud","Optimistic","Excited","Energetic","Affectionate","Compassionate","Peaceful","Relieved","Satisfied","Love",
        "Fear","Scared","Frightened","Helpless","Panic","Insecure","Worried","Nervous","Horrified","Terrified","Hysterical","Anxious","Overwhelmed",
        "Anger","Annoyed","Agitated","Frustrated","Mad","Rage","Hostile","Hateful","Jealous","Bitter","Irritated","Exasperated",
        "Sadness","Depressed","Lonely","Isolated","Ashamed","Guilty","Disappointed","Sorrow","Grief","Despair","Hurt","Powerless","Neglected",
        "Surprise","Amazed","Startled","Stunned","Confused","Shocked","Speechless","Awestruck","Overcome","Perplexed","Disillusioned"
    ];
    emotions.forEach(word => {
        const btn = document.createElement('button');
        btn.textContent = word;
        btn.className = 'note-btn';
        btn.style.minWidth = '80px';
        btn.onclick = () => {
            const notes = document.getElementById('notesInput');
            if (!notes.value.includes(word)) {
                notes.value = (notes.value + ' ' + word).trim();
            }
        };
        container.appendChild(btn);
    });
}
</script>



</html>
<!-- === OVERRIDE: Auto timers reworked to isolate targets and cadences === -->
<script>
(function(){
  // Ensure globals exist from earlier script
  window.autoSummaryActive = !!window.autoSummaryActive;

  // Local state for four cadences
  let int1 = null, int5 = null, int15 = null, int60 = null;
  let last1 = null, last5 = null, last15 = null, last60 = null;

  // Helper: compute minute key "YYYYMMDDHHmm"
  function minuteKey(d){
    return d.getFullYear()
      + String(d.getMonth()+1).padStart(2,"0")
      + String(d.getDate()).padStart(2,"0")
      + String(d.getHours()).padStart(2,"0")
      + String(d.getMinutes()).padStart(2,"0");
  }
  // Label "HH:MM Average"
  function formatMinuteLabel(d){
    const hh = String(d.getHours()).padStart(2,"0");
    const mm = String(d.getMinutes()).padStart(2,"0");
    return `${hh}:${mm} Average`;
  }

  // Read-only snapshot from main table (same invariant as existing code)
  function snapshotFromMainTable(){
    const rows = Array.from(document.querySelectorAll('#logTable tbody tr'));
    return rows.map(tr => {
      const ts = +(tr.getAttribute('data-ts')||0);
      const get = (field) => {
        const td = tr.querySelector(`td[data-field="${field}Sum"]`);
        if (!td) return 0;
        const v = parseFloat(td.getAttribute('data-value')||td.textContent||'0');
        return Number.isFinite(v) ? v : 0;
      };
      const pack = {
        _ts: ts,
        rush: get('rush'),
        mood: get('mood'),
        social: get('social'),
        energy: get('energy'),
        focus: get('focus'),
        anxiety: get('anxiety'),
        impair: get('impair')
      };
      return pack;
    }).filter(o => o._ts>0);
  }

  function computeMeansForWindow(startMs, endMs){
    const snap = snapshotFromMainTable();
    const sel = snap.filter(e => e._ts >= startMs && e._ts < endMs);
    if (!sel.length) return null;
    const flds = ['rush','mood','social','energy','focus','anxiety','impair'];
    const sums = {rush:0,mood:0,social:0,energy:0,focus:0,anxiety:0,impair:0};
    sel.forEach(e => flds.forEach(f => sums[f] += (e[f]||0)));
    const means = {}; flds.forEach(f => means[f] = +(sums[f]/sel.length));
    return means;
  }
  function computeRollingMeans(endMs, minutes){
    return computeMeansForWindow(endMs - minutes*60*1000, endMs);
  }
  function computeCompositeFromMeans(M){
    const score = (M.rush+M.mood+M.social+M.energy+M.focus) - (M.anxiety+M.impair);
    const max   = Math.max(M.rush,M.mood,M.social,M.energy,M.focus);
    const min   = Math.min(M.rush,M.mood,M.social,M.energy,M.focus);
<<<<<<< HEAD
    const weighted = 5 + ((M.rush + M.mood + M.social + M.energy + M.focus - M.anxiety - M.impair) / 5);
=======
    const weighted = (6*M.rush + 4*M.mood + 4*M.social + 3*M.energy + 3*M.focus) - (4*M.anxiety - 6*M.impair);
>>>>>>> 2aaa714b
    const fiveMax  = ((score/5)+5);
    return {score, max, min, weighted, fiveMax};
  }

  function appendSummaryRowToTable(tableId, d, M, C, labelSuffix){
    if (!M) return;
    const table = document.getElementById(tableId);
    if (!table) return;
    const tbody = table.querySelector('tbody'); if (!tbody) return;
    const row = [
      (formatMinuteLabel(d) + (labelSuffix?(" "+labelSuffix):"")),
      M.rush, M.mood, M.social, M.energy, M.focus, M.anxiety, M.impair,
      C.score, C.max, C.min, C.weighted, C.fiveMax
    ];
    const tr = document.createElement("tr");
    const cols = ["Time","Rush","Mood","Social","Energy","Focus","Anxiety","Impair","Score","Max","Min","Weighted","5Max"];
    tr.innerHTML = row.map((v,i)=>{
      if (i===0) return `<td>${v??''}</td>`;
      const num = Number(v);
      const isNum = Number.isFinite(num);
      // reuse global cellBgFor if present
      const name = cols[i];
      const bg = isNum && typeof window.cellBgFor==='function' ? window.cellBgFor(name, num) : '';
      const val = isNum ? num.toFixed(2) : (v ?? '');
      return `<td${bg?` style="background-color:${bg};"`:''}>${val}</td>`;
    }).join("");
    tbody.appendChild(tr);
  }

  // Boundary alignment helpers
  function msToNextMinute(d){ const t = new Date(d); t.setSeconds(0,0); return 60000 - (d - t); }
  function msToNextMultipleMinutes(d, m){
    const t = new Date(d);
    const curMin = t.getMinutes();
    const next = curMin + (m - (curMin % m || 0));
    t.setMinutes(next, 0, 0);
    return t.getTime() - d.getTime();
  }
  function msToTopOfHour(d){
    const t = new Date(d); t.setMinutes(60,0,0);
    return t.getTime() - d.getTime();
  }

  // Emitters for 1/5/15/60 with de-dup keys
  function emitCadence(periodMin, tableId, lastKeyRef){
    const now = new Date();
    const end = new Date(now); end.setSeconds(0,0);
    const key = end.getFullYear()
      + String(end.getMonth()+1).padStart(2,"0")
      + String(end.getDate()).padStart(2,"0")
      + String(end.getHours()).padStart(2,"0")
      + String(end.getMinutes()).padStart(2,"0");
    if (lastKeyRef.key === key) return;
    lastKeyRef.key = key;
    const M = computeRollingMeans(end.getTime(), periodMin);
    if (!M) return;
    const C = computeCompositeFromMeans(M);
    appendSummaryRowToTable(tableId, end, M, C, `${periodMin}m Avg`);
  }

  // Clear all timers
  function clearAll(){
    [int1,int5,int15,int60].forEach(x => { if (x) { clearInterval(x); } });
    int1=int5=int15=int60=null;
    last1=last5=last15=last60=null;
  }

  // Public toggle override
  window.toggleAutoSummary = function(){
    const btn = document.getElementById('autoSummaryToggleBtn');
    const wasActive = !!window.autoSummaryActive;
    if (wasActive){
      clearAll();
      window.autoSummaryActive = false;
      if (btn) btn.textContent = 'Auto';
      return;
    }
    // Turning ON
    clearAll();
    window.autoSummaryActive = true;
    if (btn) btn.textContent = 'Auto (On)';
    // Update titles to reflect 1m rolling
    const t = document.getElementById('autoSummaryTitle');
    if (t) t.textContent = 'Auto Summary (1m rolling)';
    // Ensure tables exist
    ['autoSummaryTable','summary5Table','summary15Table','summary60Table'].forEach(id=>{
      const el = document.getElementById(id);
      if (el){
        const tb = el.querySelector('tbody');
        if (tb) tb.innerHTML=''; // clear on (re)start
      }
    });
    // Schedule boundary-aligned timers
    const now = new Date();
    // 1 minute cadence -> autoSummaryTable
    last1 = {key:null};
    setTimeout(()=>{
      emitCadence(1, 'autoSummaryTable', last1);
      int1 = setInterval(()=>emitCadence(1, 'autoSummaryTable', last1), 60000);
    }, msToNextMinute(now));
    // 5 minute cadence -> summary5Table
    last5 = {key:null};
    setTimeout(()=>{
      emitCadence(5, 'summary5Table', last5);
      int5 = setInterval(()=>emitCadence(5, 'summary5Table', last5), 300000);
    }, msToNextMultipleMinutes(now, 5));
    // 15 minute cadence -> summary15Table
    last15 = {key:null};
    setTimeout(()=>{
      emitCadence(15, 'summary15Table', last15);
      int15 = setInterval(()=>emitCadence(15, 'summary15Table', last15), 900000);
    }, msToNextMultipleMinutes(now, 15));
    // 60 minute cadence -> summary60Table
    last60 = {key:null};
    setTimeout(()=>{
      emitCadence(60, 'summary60Table', last60);
      int60 = setInterval(()=>emitCadence(60, 'summary60Table', last60), 3600000);
    }, msToTopOfHour(now));
  };

  // Remove any immediate "Now" or mirroring behaviour by shadowing any old helpers
  // (No-op stubs to avoid accidental cross-posting from earlier code)
  window.emitAuto1m = function(){};           // disable old 1s spammer
  window.emitAuto5m = function(){};           // keep disabled; we use new per-table emitters
  // setSummaryWindowAndOpen remains untouched; summary buttons will simply open/focus any UI you already have
<<<<<<< HEAD
})();

// ──────────────────────────────────────────────────────────────────────────────
// Dose Reviews popup: show summaries (avg/median/min/max) + all visible rows
// ──────────────────────────────────────────────────────────────────────────────
(function(){
  // Columns we will extract (must match data-col in main table rows)
  const NUM_COLS = ["Rush","Mood","Social","Energy","Focus","Anxiety","Impair","Score","Max","Min","Weighted","5Max"]; const ALL_COLS = ["Time","Since Dose", ...NUM_COLS];

  // Attempt to find the main table reliably
  function getMainTable(){
    // Try common IDs used in earlier builds; fallback to the first big data table
    const candidates = [
      "#dataTable", "#mainTable", "#logTable",
      "table[data-role='main']", ".main-table"
    ];
    for (const sel of candidates){
      const el = document.querySelector(sel);
      if (el) return el;
    }
    // Fallback: the largest table in DOM (by number of body rows)
    const tables = Array.from(document.querySelectorAll("table"));
    let best = null, bestCount = -1;
    for (const t of tables){
      const c = t.tBodies && t.tBodies[0] ? t.tBodies[0].rows.length : 0;
      if (c > bestCount){ best = t; bestCount = c; }
    }
    return best;
  }

  // Read visible rows and extract a normalized object per row
  function collectVisibleMainRows(){
    const tbl = getMainTable();
    const out = [];
    if (!tbl || !tbl.tBodies || !tbl.tBodies[0]) return out;
    const rows = Array.from(tbl.tBodies[0].rows);
    for (const tr of rows){
      const style = window.getComputedStyle(tr);
      if (style.display === 'none' || tr.hidden) continue; // skip non-visible
      // Extract by data-col if present; else map by header text
      const cells = Array.from(tr.cells);
      const rowObj = {};

      // Build index by data-col
      const byCol = {};
      for (const td of cells){
        const col = (td.getAttribute('data-col')||'').trim();
        if (col) byCol[col] = td;
      }

      // Helper to get cell text/value for a named col
      function cellVal(colName){
        let td = byCol[colName];
        if (!td){
          // fallback: try to locate by header position
          const ths = tbl.tHead ? Array.from(tbl.tHead.rows[0].cells) : [];
          const idx = ths.findIndex(th => (th.textContent||'').trim().toLowerCase() === colName.toLowerCase());
          if (idx >= 0 && cells[idx]) td = cells[idx];
        }
        if (!td) return null;
        // Prefer numeric from data-value if present; otherwise parse text
        const dv = td.getAttribute('data-value');
        if (dv !== null && dv !== undefined) return dv;
        return td.textContent || "";
      }

      for (const c of ALL_COLS){
        rowObj[c] = cellVal(c);
      }

      // Try to parse a timestamp for stable ordering; tolerate various formats
      let ts = null;
      if (rowObj.Time){
        const tryNum = +rowObj.Time;
        if (Number.isFinite(tryNum) && tryNum > 1e10){
          ts = tryNum; // maybe ms-since-epoch
        } else {
          const d = new Date(rowObj.Time);
          if (!isNaN(d.getTime())) ts = d.getTime();
        }
      }
      rowObj._ts = ts;

      // Coerce numeric columns
      {
        const n = +rowObj["Since Dose"];
        rowObj["Since Dose"] = Number.isFinite(n) ? n : null;
      }
      for (const k of NUM_COLS){
        const n = +rowObj[k];
        rowObj[k] = Number.isFinite(n) ? n : null;
      }
      out.push(rowObj);
    }
    // Sort by timestamp if we have it, otherwise keep order
    out.sort((a,b)=>{
      if (a._ts && b._ts) return a._ts - b._ts;
      return 0;
    });
    return out;
  }

  // Stats helpers
  function arrNum(xs){ return xs.filter(v => Number.isFinite(v)); }
  function mean(xs){
    const a = arrNum(xs); if (!a.length) return null;
    let s = 0; for (const v of a) s += v; return s / a.length;
  }
  function median(xs){
    const a = arrNum(xs).slice().sort((x,y)=>x-y);
    if (!a.length) return null;
    const m = Math.floor(a.length/2);
    return (a.length % 2) ? a[m] : (a[m-1]+a[m])/2;
  }
  function minv(xs){
    const a = arrNum(xs); if (!a.length) return null;
    return Math.min(...a);
  }
  function maxv(xs){
    const a = arrNum(xs); if (!a.length) return null;
    return Math.max(...a);
  }
  function toFixedMaybe(v, p=2){ return (v===null || v===undefined) ? "" : (+v).toFixed(p); }

  function buildSummaryRows(visibleRows){
    // Build column-wise arrays
    const cols = {};
    for (const k of NUM_COLS) cols[k] = [];
    for (const r of visibleRows){
      for (const k of NUM_COLS){
        cols[k].push(r[k]);
      }
    }
    // Compute the four summaries
    const summaries = [
      { label: "Average", fn: mean },
      { label: "Median",  fn: median },
      { label: "Minimum", fn: minv },
      { label: "Maximum", fn: maxv },
    ];
    const out = [];
    for (const s of summaries){
      const rowObj = { Label: s.label, Time: "" };
      for (const k of NUM_COLS){
        rowObj[k] = s.fn(cols[k]);
      }
      out.push(rowObj);
    }
    return out;
  }

  function renderDoseReviewsTable(visibleRows){
    const tbody = document.querySelector('#doseReviewsTable tbody');
    const meta  = document.querySelector('#doseReviewsMeta');
    if (!tbody) return;
    tbody.innerHTML = '';

    const segments = segmentBySinceDose(visibleRows);

    // Meta line
    if (meta){
      const n = visibleRows.length;
      const when = new Date().toLocaleString('en-AU', { hour12:false });
      meta.textContent = `Computed from ${n} visible row(s) in ${segments.length} segment(s) at ${when}.`;
    }

    // For each segment: header, 4 summary rows, separator, then rows
    segments.forEach(seg => {
      // Segment header row (visual)
      const hdr = document.createElement('tr');
      hdr.innerHTML = `<td data-col="Label" colspan="${2 + NUM_COLS.length}" style="font-weight:700; background:#f7f7f7;">Segment ${seg.index}</td>`;
      tbody.appendChild(hdr);

      // Summary rows
      const summaries = buildSummaryRowsFor(seg.rows);
      for (const s of summaries){
        const tr = document.createElement('tr');
        let html = `<td data-col="Label" style="font-weight:600;">${s.Label}</td><td data-col="Segment">${seg.index}</td><td data-col="Time"></td>`;
        for (const k of NUM_COLS){
          const v = s[k];
          const vv = (v===null||v===undefined) ? "" : (+v).toFixed(2);
          html += `<td data-col="${k}" data-value="${v??''}">${vv}</td>`;
        }
        tr.innerHTML = html;
        try { tagRowCells(tr); } catch(_){}
        try { applyRowShading(tr); } catch(_){}
        try { applyUiColumnVisibility(); } catch(_){}
        tbody.appendChild(tr);
      }

      // Thin separator
      const sep = document.createElement('tr');
      sep.innerHTML = `<td colspan="${2 + 1 + NUM_COLS.length}" style="height:6px; background:#ececec;"></td>`;
      tbody.appendChild(sep);

      // Segment rows
      for (const r of seg.rows){
        const tr = document.createElement('tr');
        const timeTxt = r.Time ? r.Time : "";
        let html = `<td data-col="Label"></td><td data-col="Segment">${seg.index}</td><td data-col="Time">${timeTxt}</td>`;
        for (const k of NUM_COLS){
          const v = r[k];
          const vv = (v===null||v===undefined) ? "" : (+v).toFixed(2);
          html += `<td data-col="${k}" data-value="${v??''}">${vv}</td>`;
        }
        tr.innerHTML = html;
        try { tagRowCells(tr); } catch(_){}
        try { applyRowShading(tr); } catch(_){}
        try { applyUiColumnVisibility(); } catch(_){}
        tbody.appendChild(tr);
      }

      // Extra space between segments
      const space = document.createElement('tr');
      space.innerHTML = `<td colspan="${2 + 1 + NUM_COLS.length}" style="height:8px;"></td>`;
      tbody.appendChild(space);
    });
  }

  function csvEscape(s){
    const t = String(s ?? "");
    return /[",\n]/.test(t) ? `"${t.replace(/"/g,'""')}"` : t;
  }
  function tableToCsv(tbl){
    const ths = Array.from(tbl.tHead.rows[0].cells).map(th => th.textContent.trim());
    const rows = Array.from(tbl.tBodies[0].rows).map(tr =>
      Array.from(tr.cells).map(td => csvEscape(td.textContent.trim())).join(",")
    );
    return [ths.join(","), ...rows].join("\n");
  }

  // --- Segment rows by "Since Dose" resets (== 0 starts a new segment) ---
  function segmentBySinceDose(visibleRows){
    const segments = [];
    let cur = [];
    let segIndex = 0;

    const pushCur = () => {
      if (cur.length){
        segIndex += 1;
        segments.push({ index: segIndex, rows: cur });
        cur = [];
      }
    };

    for (let i=0;i<visibleRows.length;i++){
      const r = visibleRows[i];
      // Start a new segment when Since Dose is exactly 0 (or null->continue in current if empty)
      if (r["Since Dose"] === 0){
        // Finish previous
        pushCur();
      }
      cur.push(r);
    }
    // Push last
    pushCur();
    // If no segment was created (e.g., no 0 found), make a single segment with all rows
    if (!segments.length && visibleRows.length){
      segments.push({ index: 1, rows: visibleRows.slice() });
    }
    return segments;
  }

  function buildSummaryRowsFor(rows){
    const cols = {};
    for (const k of NUM_COLS) cols[k] = [];
    for (const r of rows){
      for (const k of NUM_COLS){
        cols[k].push(r[k]);
      }
    }
    const summaries = [
      { label: "Average", fn: mean },
      { label: "Median",  fn: median },
      { label: "Minimum", fn: minv },
      { label: "Maximum", fn: maxv },
    ];
    const out = [];
    for (const s of summaries){
      const rowObj = { Label: s.label, Time: "", Segment: "" };
      for (const k of NUM_COLS){
        rowObj[k] = s.fn(cols[k]);
      }
      out.push(rowObj);
    }
    return out;
  }

  // Public entrypoints
  window.openDoseReviews = function(){
    try{
      const vis = collectVisibleMainRows();
      if (!vis.length){
        alert("No visible rows in the main table.");
        return;
      }
      const summaries = buildSummaryRows(vis);
      renderDoseReviewsTable(vis, summaries);
      const modal = document.getElementById('doseReviewsModal');
      if (modal) modal.style.display = 'block';
    }catch(e){
      console.error(e);
      alert("Dose Reviews failed: " + e.message);
    }
  };
  window.closeDoseReviews = function(){
    const modal = document.getElementById('doseReviewsModal');
    if (modal) modal.style.display = 'none';
  };
  window.exportDoseReviewsCsv = function(){
    const tbl = document.getElementById('doseReviewsTable');
    if (!tbl) return;
    const csv = tableToCsv(tbl);
    const blob = new Blob([csv], {type:"text/csv;charset=utf-8;"});
    const url = URL.createObjectURL(blob);
    const a = document.createElement('a');
    const stamp = new Date().toISOString().replace(/[-:TZ.]/g,'').slice(0,14);
    a.href = url;
    a.download = `dose_reviews_${stamp}.csv`;
    document.body.appendChild(a);
    a.click();
    a.remove();
    URL.revokeObjectURL(url);
  };

  // Close on backdrop click / ESC
  document.addEventListener('click', (e)=>{
    if (e.target && e.target.id === 'doseReviewsBackdrop') closeDoseReviews();
  });
  document.addEventListener('keydown', (e)=>{
    if (e.key === 'Escape') closeDoseReviews();
  });
=======
>>>>>>> 2aaa714b
})();
// ──────────────────────────────────────────────────────────────────────────────
</script><|MERGE_RESOLUTION|>--- conflicted
+++ resolved
@@ -60,11 +60,7 @@
 
     .score-column button {
         width: 130px;
-<<<<<<< HEAD
         height: 30px;
-=======
-        height: 40px;
->>>>>>> 2aaa714b
         margin: 1px;
         border-radius: 6px;
         border: 1px solid #ccc;
@@ -265,11 +261,8 @@
     <button id="summary15Btn" onclick="setSummaryWindowAndOpen(15)">Summary 15m</button>
     <button id="summary5Btn" onclick="setSummaryWindowAndOpen(5)">Summary 5m</button>
     <button id="slidingAvgBtn" onclick="openSlidingAverage()">Sliding Average</button>
-<<<<<<< HEAD
     <button id="doseReviewsBtn" onclick="openDoseReviews()">Dose Reviews</button>
 
-=======
->>>>>>> 2aaa714b
     <button id="autoSliderABtn" onclick="openAutoSliderA()">Auto Slider A</button>
     <button id="autoSliderBBtn" onclick="openAutoSliderB()">Auto Slider B</button>
             <button id="significant5mBtn" onclick="openSignificant5m()">Summary Significant 5m</button>
@@ -401,24 +394,14 @@
 <th data-col="ROA">ROA</th>
 <th data-col="Rush">Rush</th>
 <th data-col="Rush">Rush</th>
-<<<<<<< HEAD
-<th data-col="Mood">Mood</th>
-=======
->>>>>>> 2aaa714b
 <th data-col="Mood">Mood</th>
 <th data-col="Mood">Mood</th>
 <th data-col="Social">Social</th>
 <th data-col="Social">Social</th>
-<th data-col="Social">Social</th>
 <th data-col="Energy">Energy</th>
 <th data-col="Energy">Energy </th>
-<<<<<<< HEAD
-<th data-col="Focus">Focus</th>
-=======
->>>>>>> 2aaa714b
 <th data-col="Focus">Focus</th>
 <th data-col="Focus">Focus</th>
-<th data-col="Anxiety">Anxiety</th>
 <th data-col="Anxiety">Anxiety</th>
 <th data-col="Anxiety">Anxiety</th>
 <th data-col="Impair">Impair</th>
@@ -473,7 +456,6 @@
     <thead><tr><th>Time</th><th>Rush</th><th>Mood</th><th>Social</th><th>Energy</th><th>Focus</th><th>Anxiety</th><th>Impair</th><th>Score</th><th>Max</th><th>Min</th><th>Weighted</th><th>5Max</th></tr></thead>
     <tbody></tbody>
   </table>
-<<<<<<< HEAD
 </div>
 
 
@@ -511,11 +493,7 @@
       Source: visible rows from the main table at open time. Re-open after filtering to refresh.
     </div>
   </div>
-=======
->>>>>>> 2aaa714b
 </div>
-
-
 <script>
 
 // === UI Column Visibility & Shading Config ===
@@ -525,17 +503,10 @@
 // Shading caps (max value that maps to full opacity)
 const SHADE_CAP = {
   'Score': 25,
-<<<<<<< HEAD
   'Max': 25,
   'Min': 10,
   'Weighted': 10,
   '5Max': 10
-=======
-  'Max': 30,
-  'Min': 12,
-  'Weighted': 100,
-  '5Max': 6
->>>>>>> 2aaa714b
 };
 
 const GREEN_SET = new Set(['Rush','Mood','Social','Score','Weighted','5Max','Max']);
@@ -598,439 +569,230 @@
     else td.style.background = '';
   });
 }
+
     const labelMappings = {
         rush: {
-<<<<<<< HEAD
+            "-3": "Very Bad",
+            "-2": "Bad",
+            "-1": "Negative",
             "-0.5": "-",
-            "0": "None",
+            "0.1": "Maybe",
+            "0.2": "Though",
+            "0.2": "Clear",
+            "0.4": "Significant",
             "0.5": "+",
-            "1": "Low",
-            "1.5": "Low-Medium",
-            "2": "Medium",
-            "3": "High",
-            "3.5": "Strong",
-            "4": "Very Strong",
-            "4.5": "Intense",
-            "5": "Extreme",
-            "6": "Ultra Extreme"
+            "0.6": "Prominent",
+            "0.7": "Obvioius",
+            "0.8": "Dominating",
+            "0.9": "Controlling",
+            "0": "Normal",
+            "1": "Very Low",
+            "2": "Low",
+            "3": "Medium",
+            "4": "High",
+            "5": "Very High",
+            "6": "Extreme"
 , "12.5": "+", "13.5": "+", "-111.5": "-" },
         mood: {
+            "-3": "Very Bad",
+            "-2": "Bad",
+            "-1": "Negative",
             "-0.5": "-",
-            "0": "None",
+            "0.1": "Maybe",
+            "0.2": "Though",
+            "0.2": "Clear",
+            "0.4": "Significant",
             "0.5": "+",
+            "0.6": "Prominent",
+            "0.7": "Obvioius",
+            "0.8": "Dominating",
+            "0.9": "Controlling",
+            "0": "Normal",
             "1": "Very Low",
-            "1.5": "Low",
-            "2": "Low-Medium",
+            "2": "Low",
             "3": "Medium",
-            "3.5": "Medium-High",
             "4": "High",
-            "4.5": "Very High",
-            "5": "Very/Euphoric"
+            "5": "Very High",
+            "6": "Extreme"
 , "12.5": "+", "13.5": "+", "-111.5": "-" },
         social: {
+            "-3": "Very Bad",
+            "-2": "Bad",
+            "-1": "Negative",
             "-0.5": "-",
-            "0": "None",
+            "0.1": "Maybe",
+            "0.2": "Though",
+            "0.2": "Clear",
+            "0.4": "Significant",
             "0.5": "+",
+            "0.6": "Prominent",
+            "0.7": "Obvioius",
+            "0.8": "Dominating",
+            "0.9": "Controlling",
+            "0": "Normal",
             "1": "Very Low",
-            "1.5": "Low",
-            "2": "Low-Medium",
+            "2": "Low",
             "3": "Medium",
-            "3.5": "Medium-High",
             "4": "High",
-            "4.5": "Very High",
-            "5": "Very/Disinhibited"
+            "5": "Very High",
+            "6": "Extreme"
 , "12.5": "+", "13.5": "+", "-111.5": "-" },
         energy: {
+            "-3": "Very Bad",
+            "-2": "Bad",
+            "-1": "Negative",
             "-0.5": "-",
-            "0": "None",
+            "0.1": "Maybe",
+            "0.2": "Though",
+            "0.2": "Clear",
+            "0.4": "Significant",
             "0.5": "+",
+            "0.6": "Prominent",
+            "0.7": "Obvioius",
+            "0.8": "Dominating",
+            "0.9": "Controlling",
+            "0": "Normal",
             "1": "Very Low",
-            "1.5": "Low/Normal",
-            "2": "Low-Mid",
-            "3": "Medium-High",
-            "2.5": "Medium",
-            "3.5": "High",
-            "4": "Very High",
-            "4.5": "Very/Manic",
-            "5": "Ultra/Hyper"
+            "2": "Low",
+            "3": "Medium",
+            "4": "High",
+            "5": "Very High",
+            "6": "Extreme"
 , "12.5": "+", "13.5": "+", "-111.5": "-" },
         focus: {
+            "-3": "Very Bad",
+            "-2": "Bad",
+            "-1": "Negative",
             "-0.5": "-",
-            "0": "None",
+            "0.1": "Maybe",
+            "0.2": "Though",
+            "0.2": "Clear",
+            "0.4": "Significant",
             "0.5": "+",
+            "0.6": "Prominent",
+            "0.7": "Obvioius",
+            "0.8": "Dominating",
+            "0.9": "Controlling",
+            "0": "Normal",
             "1": "Very Low",
-            "1.5": "Low/Normal",
-            "2": "Low-Mid",
-            "2.5": "Medium",
-            "3": "Medium-High",
-            "3.5": "High",
-            "4": "Very Strong",
-            "4.5": "Very/Laser",
-            "5": "Ultra/Wired"
+            "2": "Low",
+            "3": "Medium",
+            "4": "High",
+            "5": "Very High",
+            "6": "Extreme"
 , "12.5": "+", "13.5": "+", "-111.5": "-" },
         anxiety: {
+            "-3": "Very Bad",
+            "-2": "Bad",
+            "-1": "Negative",
             "-0.5": "-",
-            "0": "None",
+            "0.1": "Maybe",
+            "0.2": "Though",
+            "0.2": "Clear",
+            "0.4": "Significant",
             "0.5": "+",
-            "1": "Minimal",
-            "1.5": "Low/Ignore",
-            "2": "Low-Mid",
-            "3": "Mid/Anxious",
-            "3.5": "Medium-High",
-            "4": "High/Adverse",
-            "4.5": "Very/Severe",
-            "5": "Ultra Severe"
+            "0.6": "Prominent",
+            "0.7": "Obvioius",
+            "0.8": "Dominating",
+            "0.9": "Controlling",
+            "0": "Normal",
+            "1": "Very Low",
+            "2": "Low",
+            "3": "Medium",
+            "4": "High",
+            "5": "Very High",
+            "6": "Extreme"
 , "12.5": "+", "13.5": "+", "-111.5": "-" },
         impair: {
+            "-3": "Very Bad",
+            "-2": "Bad",
+            "-1": "Negative",
             "-0.5": "-",
-            "0": "None",
+            "0.1": "Maybe",
+            "0.2": "Though",
+            "0.2": "Clear",
+            "0.4": "Significant",
             "0.5": "+",
-            "1": "Minimal",
-            "1.5": "Low-Minor",
-            "2": "Mid/Ignore",
-            "3": "Mid/Impacted",
-            "3.5": "Medium-High",
-            "4": "High/Serious",
-            "4.5": "Very/Severe",
-            "5": "Ultra Severe"
+            "0.6": "Prominent",
+            "0.7": "Obvioius",
+            "0.8": "Dominating",
+            "0.9": "Controlling",
+            "0": "Normal",
+            "1": "Very Low",
+            "2": "Low",
+            "3": "Medium",
+            "4": "High",
+            "5": "Very High",
+            "6": "Extreme"
 , "12.5": "+", "13.5": "+", "-111.5": "-" },
         change: {
-            "0": 'Last Dose',
-=======
-            "0": 'No',
-            "1": 'Low',
-            "1.5": 'Low',
-            "2.5": 'Mid-High',
-            "3.5": 'Very High',
-            "2": 'Mid',
-            "3": 'High',
-            "4": 'Strong',
-            "4.5": 'Very Intense',
-            "5": 'Intense',
-            "6": 'Extreme',
-            "7": 'Overwhelming'
-, "12.5": "+", "13.5": "+", "-111.5": "-" },
-        mood: {
-            "0": 'No/None',
-            "1": 'Very Low',
-            "1.5": 'Low',
-            "2": 'Low',
-            "2.5": 'Low-Mid',
-            "3": 'Mid',
-            "3.5": 'Mid-High',
-            "4": 'High',
-            "4.5": 'Outgoing',
-            "5": 'Very/Euphoric',
-            "6": 'Auto/High'
-, "12.5": "+", "13.5": "+", "-111.5": "-" },
-        social: {
-            "0": 'No/None',
-            "1": 'Very Low',
-            "1.5": 'Low',
-            "2": 'Low',
-            "2.5": 'Mid',
-            "3": 'Mid',
-            "3.5": 'Mid-High',
-            "4": 'High',
-            "4.5": 'Outgoing',
-            "5": 'Very/Outgoing',
-            "6": 'Disinhibited'
-, "12.5": "+", "13.5": "+", "-111.5": "-" },
-        energy: {
-            "0": 'None',
-            "1": 'Very Low',
-            "1.5": 'Lower',
-            "2": 'Some/Low',
-            "2.5": 'Low-Mid',
-            "3.5": 'Mid-High',
-            "3": 'Mid',
-            "4": 'High',
-            "4.5": 'Higher',
-            "5": 'Very High',
-            "6": 'Ultra/Overdrive'
-, "12.5": "+", "13.5": "+", "-111.5": "-" },
-        focus: {
-            "0": 'None',
-            "1": 'Very Low',
-            "1.5": 'Lower',
-            "2": 'Some/Low',
-            "2.5": 'Some-Mid',
-            "3.5": 'Mid-High',
-            "3": 'Mid',
-            "4": 'High',
-            "4.5": 'Higher',
-            "5": 'Very High',
-            "6": 'Ultra/Wired'
-, "12.5": "+", "13.5": "+", "-111.5": "-" },
-        anxiety: {
-//            "-2": '-',
-//            "-1": '-',
-//            "-0.5": '-',
-//            "0": 'No/None',
-//            "1": 'Normal',
-//            "2": 'Excessive',
-//            "3": 'Clear/Feel',
-//            "4": 'Extra',
-//            "5": 'Impacting',
-            "0": 'No/None',
-            "1": 'Very Low',
-            "2": 'Low',
-            "2.5": 'Low-Mid',
-            "3": 'Mid',
-            "3.5": 'Mid-High',
-            "4": 'High',
-            "4": 'Higher',
-            "5": 'Severe',
-            "6": 'Very Severe'
-, "12.5": "+", "13.5": "+", "-111.5": "-" },
-        impair: {
-//            "-2": '-',
-//            "-1": '-',
-//            "-0.5": '-',
-//            "0": 'None',
-//            "1": 'Minimal',
-//            "2": 'Low',
-//            "2.5": '',
-//            "3": 'Visibly',
-//            "4": 'Impaired',
-//            "4.5": '',
-//            "5": 'Behaviour',
-//            "6": 'AdverseImpact',
-            "0": 'No/None',
-            "1": 'Low',
-            "2": 'Some/Ignore',
-            "2.5": 'Some/Impair',
-            "3": 'Clear',
-            "3.5": 'High',
-            "4": 'Very High',
-            "4.5": 'Severe',
-            "5": 'Very Severe',
-            "6": 'Very Severe'
-, "12.5": "+", "13.5": "+", "-111.5": "-" },
-        change: {
-            "0.6": 'Last Row Action',
-            "0.4": 'Last Row Left',
-            "-1.5": 'Last Row Was',
-            "0": 'Destroyed',
->>>>>>> 2aaa714b
-            "1": 'Burned',
-            "1.5": 'Tremors/Shakes',
-            "2": 'Lip/Mouth Open',
-            "2.5": 'Sealed Sucked',
-            "3": 'Shallow Breath',
-            "3.5": 'Plan',
-            "4": 'Repeated Fast',
-            "4.5": 'Deep/Held',
-            "5": 'Carefully Followed',
-            "5.5": 'Slowly Rocked',
-            "6": 'Rapidly Rolled',
-            "0.5": 'Heatbeat Note'
+            "-3": "Very Bad",
+            "-2": "Bad",
+            "-1": "Negative",
+            "-0.5": "-",
+            "0.1": "Maybe",
+            "0.2": "Though",
+            "0.2": "Clear",
+            "0.4": "Significant",
+            "0.5": "+",
+            "0.6": "Prominent",
+            "0.7": "Obvioius",
+            "0.8": "Dominating",
+            "0.9": "Controlling",
+            "0": "Normal",
+            "1": "Very Low",
+            "2": "Low",
+            "3": "Medium",
+            "4": "High",
+            "5": "Very High",
+            "6": "Extreme"
 , "12.5": "+", "13.5": "+", "-111.5": "-" },
         degree: {
-<<<<<<< HEAD
-            "0.6": 'Technique',
-            "0.4": 'Drug',
-            "-1.5": 'Results',
-            "0": 'No/None',
-            "-0.5": 'Effects',
-=======
-            "0": 'No/None',
-            "-0.5": '>0mg <5mg',
->>>>>>> 2aaa714b
-            "-1": '>5mg <10mg',
-            "-1": '>5mg <15mg',
-            "1": 'Add Drug',
-            "2": 'Hit/Continue',
-            "2.5": 'Redose',
-            "3.5": 'Wired',
-<<<<<<< HEAD
-            "3": 'Half Burned',
-            "4": 'Melted',
-            "5.5": 'Nice Smell/Taste',
-=======
-            "3": 'Nice/Burned',
-            "4": 'Melted',
-            "5.5": 'Nice Vapour',
->>>>>>> 2aaa714b
-            "5": 'Rush',
-            "6": 'Plumes',
-            "0.5": '+'
+            "-3": "Very Bad",
+            "-2": "Bad",
+            "-1": "Negative",
+            "-0.5": "-",
+            "0.1": "Maybe",
+            "0.2": "Though",
+            "0.2": "Clear",
+            "0.4": "Significant",
+            "0.5": "+",
+            "0.6": "Prominent",
+            "0.7": "Obvioius",
+            "0.8": "Dominating",
+            "0.9": "Controlling",
+            "0": "Normal",
+            "1": "Very Low",
+            "2": "Low",
+            "3": "Medium",
+            "4": "High",
+            "5": "Very High",
+            "6": "Extreme"
 , "12.5": "+", "13.5": "+", "-111.5": "-" },
         other: {
-            "0": 'Side Effect',
-            "0.5": 'Unsure',
-            "1": 'Ignorable',
-            "2": 'Tremors',
-            "2.5": 'Sweating',
-            "3.5": 'Mid-High',
-<<<<<<< HEAD
-            "3": 'Heartbeat',
-            "3.5": 'Rush',
-            "4": 'Manic',
-            "4.5": 'Down',
-            "5": 'Up',
-            "6": 'Positive'
-=======
-            "3": 'Shakes',
-            "3.5": 'Rush',
-            "4": 'Manic',
-            "4.5": 'Autopilot',
-            "5": 'Good',
-            "6": 'Noticed'
->>>>>>> 2aaa714b
-             }
+            "-3": "Very Bad",
+            "-2": "Bad",
+            "-1": "Negative",
+            "-0.5": "-",
+            "0.1": "Maybe",
+            "0.2": "Though",
+            "0.2": "Clear",
+            "0.4": "Significant",
+            "0.5": "+",
+            "0.6": "Prominent",
+            "0.7": "Obvioius",
+            "0.8": "Dominating",
+            "0.9": "Controlling",
+            "0": "Normal",
+            "1": "Very Low",
+            "2": "Low",
+            "3": "Medium",
+            "4": "High",
+            "5": "Very High",
+            "6": "Extreme"
+, "12.5": "+", "13.5": "+", "-111.5": "-" }
     };
 
-//    const labelMappings = {
-//        rush: {
-//            "-0.5": "-",
-//            "0": "None",
-//            "0.5": "+",
-//            "1": "Low",
-//            "1.5": "Low-Medium",
-//            "2": "Medium",
-//            "2.5": "Medium-High",
-//            "3": "High",
-//            "3.5": "High-Strong",
-//            "4": "Intense",
-//            "5": "Extreme",
-//            "6": "Ultra Extreme"
-//, "12.5": "+", "13.5": "+", "-111.5": "-" },
-//        mood: {
-//            "-0.5": "-",
-//            "0": "None",
-//            "0.5": "+",
-//            "1": "Very Low",
-//            "1.5": "Low",
-//            "2": "Low-Medium",
-//            "2.5": "Medium",
-//            "3": "Medium/Clear",
-//            "3.5": "Medium-High",
-//            "4": "High",
-//            "4.5": "Higher",
-//            "5": "Very High",
-//            "6": "Very/Euphoric"
-//, "12.5": "+", "13.5": "+", "-111.5": "-" },
-//        social: {
-//            "-0.5": "-",
-//            "0": "None",
-//            "0.5": "+",
-//            "1": "Very Low",
-//            "1.5": "Low",
-//            "2": "Low-Medium",
-//            "2.5": "Medium",
-//            "3": "Medium/Clear",
-//            "3.5": "Medium-High",
-//            "4": "High",
-//            "4.5": "Higher",
-//            "5": "Very /Outgoing",
-//            "6": "Very/Disinhibited"
-//, "12.5": "+", "13.5": "+", "-111.5": "-" },
-//        energy: {
-//            "-0.5": "-",
-//            "0": "None",
-//            "0.5": "+",
-//            "1": "Very Low",
-//            "1.5": "Low/Normal",
-//                        "2": "Low-Medium",
-//            "2.5": "Medium",
-//            "3": "Medium-High",
-//            "3.5": "High",
-//            "4": "Very High",
-//            "5": "Very/Manic",
-//            "6": "Ultra/Hyper"
-//, "12.5": "+", "13.5": "+", "-111.5": "-" },
-//        focus: {
-//            "-0.5": "-",
-//            "0": "None",
-//            "0.5": "+",
-//            "1": "Very Low",
-//            "1.5": "Low/Normal",
-//                        "2": "Low-Medium",
-//            "2.5": "Medium",
-//            "3": "Medium-High",
-//            "3.5": "Strong",
-//            "4": "Very Strong",
-//            "5": "Very/Laser",
-//            "6": "Ultra/Wired"
-//, "12.5": "+", "13.5": "+", "-111.5": "-" },
-//        anxiety: {
-//            "-0.5": "-",
-//            "0": "None",
-//            "0.5": "+",
-//            "1": "Minimal",
-//            "1.5": "Low/Ignore",
-//            "2": "Some/Low",
-//            "2.5": "Medium/Impact",
-//            "3": "Medium-High",
-//            "3.5": "Mid/Obvious",
-//            "3.5": "High/Adverse",
-//            "5": "Very/Severe",
-//            "6": "Ultra Severe"
-//, "12.5": "+", "13.5": "+", "-111.5": "-" },
-//        impair: {
-//            "-0.5": "-",
-//            "0": "None",
-//            "0.5": "+",
-//            "1": "Minimal/Ignore",
-//            "1.5": "Low/Distract",
-//            "2": "Mid/Affected",
-//            "2.5": "Mid/Clear",
-//            "3": "High/Impaired",
-//            "3.5": "High/Serious",
-//            "4": "Serious/Adverse",
-//            "5": "Very/Severe",
-//            "6": "Ultra Severe"
-//, "12.5": "+", "13.5": "+", "-111.5": "-" },
-//        change: {
-//            "0": 'Last Dose',
-//            "1": 'Burned',
-//            "1.5": 'Tremors/Shakes',
-//            "2": 'Lip/Mouth Open',
-//            "2.5": 'Sealed Sucked',
-//            "3": 'Shallow Breath',
-//            "3.5": 'Plan',
-//            "4": 'Repeated Fast',
-//            "4.5": 'Deep/Held',
-//            "5": 'Carefully Followed',
-//            "5.5": 'Slowly Rocked',
-//            "6": 'Rapidly Rolled',
-//            "0.5": 'Heatbeat Note'
-//, "12.5": "+", "13.5": "+", "-111.5": "-" },
-//        degree: {
-//            "0.6": 'Technique',
-//            "0.4": 'Drug',
-//            "-1.5": 'Results',
-//            "0": 'No/None',
-//            "-0.5": 'Effects',
-//            "-1": '>5mg <10mg',
-//            "-1": '>5mg <15mg',
-//            "1": 'Add Drug',
-//            "2": 'Hit/Continue',
-//            "2.5": 'Redose',
-//            "3.5": 'Wired',
-//            "3": 'Half Burned',
-//            "4": 'Melted',
-//            "5.5": 'Nice Smell/Taste',
-//            "5": 'Rush',
-//            "6": 'Plumes',
-//            "0.5": '+'
-//, "12.5": "+", "13.5": "+", "-111.5": "-" },
-//        other: {
-//            "0": 'Side Effect',
-//            "0.5": 'Unsure',
-//            "1": 'Ignorable',
-//            "2": 'Tremors',
-//            "2.5": 'Sweating',
-//            "3.5": 'Mid-High',
-//            "3": 'Heartbeat',
-//            "3.5": 'Rush',
-//            "4": 'Manic',
-//            "4.5": 'Down',
-//            "5": 'Up',
-//            "6": 'Positive'
-//             }
-//    };
 ['a'].forEach(metric=>{labelMappings[metric]={};for(let v=-3;v<=10;v++)labelMappings[metric][v]=v.toString();});
 
     function getLabels(metric, values) {
@@ -1053,7 +815,7 @@
     // ─────────────────────────────────────────────────────────────────────────────
     // Per-metric button ordering/sets (independent for each metric)
     // 12 buttons per metric by default; override any metric at runtime via localStorage.
-    const DEFAULT_BUTTONS_12 = [5,4.5,'--------------------',4,3.5,3,'--------------------',2,1.5,1,0,'--------------------',0.5,-0.5,-1];
+    const DEFAULT_BUTTONS_12 = [6,5,4,3,2,1,0,'--------------------',0.5,-0.5,-1];
     const PER_METRIC_BUTTONS = {
       rush:    DEFAULT_BUTTONS_12.slice(),
       mood:    DEFAULT_BUTTONS_12.slice(),
@@ -1064,7 +826,7 @@
       impair:  DEFAULT_BUTTONS_12.slice(),
       change:  DEFAULT_BUTTONS_12.slice(),
       degree:  DEFAULT_BUTTONS_12.slice(),
-      other:   DEFAULT_BUTTONS_12.slice(),
+      other:   DEFAULT_BUTTONS_12.slice()
     };
     function getMetricButtons(metric){
       try {
@@ -1103,13 +865,9 @@
             const t = document.createElement('strong');
             t.innerText = f.charAt(0).toUpperCase() + f.slice(1);
             col.appendChild(t);
-<<<<<<< HEAD
 //            [4.8,3.2,1.6,'--------------------',6,5,4,'--------------------',3.5,3,2.5,'--------------------',2,1.5,1,0,'--------------------','--------------------',,0.5,-0.5,-1,-1.5,-2].forEach(v => {
 
            getMetricButtons(f).forEach(v => {
-=======
-           [6,5,4.5,4,3.5,3,2.5,2,1,0,0.5,-0.5,0.6,0.4,-1.5].forEach(v => {
->>>>>>> 2aaa714b
 
                 const b = document.createElement('button');
                 let customLabel = '';
@@ -1137,13 +895,10 @@
 else if (v === 0.5) customLabel = '+';
 else if (v === 12) customLabel = 'RUSH';
 else if (v === -1) customLabel = '-';
-<<<<<<< HEAD
 else if (v === 1.6) customLabel = 'Low';
 else if (v === 3.2) customLabel = 'Mid';
 else if (v === 4.8) customLabel = 'High';
 else if (v === -1) customLabel = '-';
-=======
->>>>>>> 2aaa714b
 else if (v === -2) customLabel = '-';
 
 //else if (v === 10) customLabel = 'Maximum';
@@ -1207,11 +962,7 @@
 // Extra notes (gold)
         const extraCont = document.getElementById('extraNoteButtons');
         extraCont.innerHTML = '';
-<<<<<<< HEAD
         const extra = ['Start', 'Now', 'Before', 'After', 'Onset', 'Rush', 'Peak', 'Main', 'Offset', 'Comedown', 'Crash', 'Over', 'Next', 'Last', 'Noticed', 'AddDrug', 'NothingAdded', 'UsingRemains', 'LeftRemains', 'Usable', 'NotUsable', 'Unsure', 'YellowOrange', 'SomeColour', 'Film', 'Continue', 'AlreadyToday', 'Redose', 'Same', 'DarkRoom', 'ObserveProgress', 'Comparative', 'Absolute', 'Relative', 'Analytics', 'Fun', 'HaveFun'];
-=======
-        const extra = ['Start', 'Now', 'Before', 'After', 'Onset', 'Rush', 'Peak', 'Main', 'Offset', 'Comedown', 'Crash', 'Over', 'Next', 'Last', 'Noticed', 'AddDrug', 'NothingAdded', 'UsingRemains', 'LeftRemains', 'Usable', 'NotUsable', 'UnsureIfUsable', 'YellowOrange', 'SomeColour', 'Film', 'Continue', 'AlreadyToday', 'Redose', 'Same', 'DarkRoom', 'ObserveProgress', 'Comparative', 'Absolute', 'Relative', 'Analytics', 'Fun', 'HaveFun'];
->>>>>>> 2aaa714b
         extra.forEach(lbl => {
             const b = document.createElement('button');
             b.className = 'note-btn';
@@ -1236,11 +987,7 @@
 
         (function(){const h=document.createElement("h4");h.textContent="Dose";document.getElementById("extraNoteButtons").appendChild(h);})();
 // Dark grey dose buttons
-<<<<<<< HEAD
         const darkLabels = [">0mg", ">5mg", ">10mg", ">15mg", ">20mg", "<5mg", "<10mg", "<15mg", "<20mg", "<25mg", "<30mg", "<40mg"];
-=======
-        const darkLabels = ["AddDrug", "NothingAdded", "Eyeballed", "Weighed", "Loose", "Moving", "Leftovers", "Useful", "", "", "Context", "Associate", "Change", "Review", "Weighed", "Yes", "No", "Maybe", "Certain", "Half", ">0mg", ">5mg", ">10mg", ">15mg", ">20mg", "<5mg", "<10mg", "<15mg", "<20mg", "<25mg", "<30mg", "<40mg"];
->>>>>>> 2aaa714b
         darkLabels.forEach(lbl => {
             const b = document.createElement('button');
             b.className = 'note-btn';
@@ -1479,11 +1226,7 @@
         entry.scaleFocus = entry.notes.split(/\s+/).includes('Plumes') ? 10 : 0;
         entry.scaleFocus = entry.notes.split(/\s+/).includes('Billowing') ? 10 : 0;
         entry.scaleFocus = entry.notes.split(/\s+/).includes('Rush') ? 10 : 0;
-<<<<<<< HEAD
 entry.weighted = 5 + ((+entry.rushSum + +entry.moodSum + +entry.socialSum + +entry.energySum + +entry.focusSum - (+entry.anxietySum) - (+entry.impairSum)) / 5);
-=======
-entry.weighted = (+entry.rushSum*6) + (+entry.moodSum*4) + (+entry.socialSum*4) + (+entry.energySum*3) + (+entry.focusSum*3) - (+entry.anxietySum*4) + (+entry.impairSum*6);
->>>>>>> 2aaa714b
 entry.goodSum = 0;
         logData.push(entry);
         localStorage.setItem('tripLog', JSON.stringify(logData));
@@ -2625,7 +2368,6 @@
     }).filter(o => o._ts>0);
   }
 
-<<<<<<< HEAD
 
   function computeMeansForWindow(startMs, endMs){
     const snap = snapshotWithExtras();
@@ -2938,320 +2680,6 @@
     tbody.appendChild(tr);
   }
 
-=======
-
-  function computeMeansForWindow(startMs, endMs){
-    const snap = snapshotWithExtras();
-    const sel = snap.filter(e => e._ts >= startMs && e._ts < endMs);
-    if (!sel.length) return null;
-    const flds = ['rush','mood','social','energy','focus','anxiety','impair'];
-    const sums = {rush:0,mood:0,social:0,energy:0,focus:0,anxiety:0,impair:0};
-    sel.forEach(e => flds.forEach(f => sums[f] += (e[f]||0)));
-    const means = {}; flds.forEach(f => means[f] = +(sums[f]/sel.length));
-    return {means, sel};
-  }
-  function computeCompositeFromMeans(M){
-    if (!M) return null;
-    const m = M.means || M;
-    const score = (+m.rush + +m.mood + +m.social + +m.energy + +m.focus) - (+m.anxiety + +m.impair);
-    const max = Math.max(m.rush, m.mood, m.social, m.energy, m.focus, m.anxiety, m.impair);
-    const min = Math.min(m.rush, m.mood, m.social, m.energy, m.focus, m.anxiety, m.impair);
-    const weighted = ((m.rush*6)+(m.mood*4)+(m.social*4)+(m.energy*3)+(m.focus*3)) - ((m.anxiety*4)-(m.impair*6));
-    const fiveMax = [m.rush,m.mood,m.social,m.energy,m.focus].sort((a,b)=>b-a).slice(0,5).reduce((a,b)=>a+b,0);
-    return {score, max, min, weighted, fiveMax};
-  }
-
-  function aggregateExtras(sel){
-    // Notes: tokenise and include all tokens (including duplicates)
-    const tokenize = (s) => {
-      if (!s) return [];
-      // If a custom tokeniser exists, prefer it
-      if (typeof window.tokenizeNotes === 'function') {
-        try { return window.tokenizeNotes(s) || []; } catch(e){}
-      }
-      return (s.match(/[A-Za-z0-9_]+/g) || []).map(x=>x);
-    };
-    const notesTokens = [];
-    const drugs = [];
-    let qtySum = 0;
-    sel.forEach(e => {
-      tokenize(e.Notes).forEach(tok => notesTokens.push(tok));
-      if (e.Drug) drugs.push(e.Drug);
-      if (Number.isFinite(e.Qty)) qtySum += e.Qty;
-    });
-    return {
-      Notes: notesTokens.join(", "),
-      Drug: drugs.join(", "),
-      QtySum: Number.isFinite(qtySum) ? +qtySum : 0
-    };
-  }
-
-  function appendStatRowToTable(tableId, d, M, C, extras){
-    if (!M || !C) return;
-    const table = document.getElementById(tableId); if (!table) return;
-    const tbody = table.querySelector('tbody'); if (!tbody) return;
-    const row = [
-      formatMinuteLabel(d) + " 5m Avg",
-      M.means.rush, M.means.mood, M.means.social, M.means.energy, M.means.focus, M.means.anxiety, M.means.impair,
-      C.score, C.max, C.min, C.weighted, C.fiveMax,
-      extras.Notes, extras.Drug, extras.QtySum
-    ];
-    const tr = document.createElement("tr");
-    tr.innerHTML = row.map((v,i)=>{
-      const name = STAT_COLUMNS[i];
-      if (i===0) return `<td>${v??''}</td>`;
-      const num = Number(v);
-      const isNum = Number.isFinite(num);
-      const bg = isNum && typeof cellBgFor==='function' ? cellBgFor(name, num) : '';
-      const val = isNum ? num.toFixed(2) : (v ?? '');
-      return `<td${bg?` style="background-color:${bg};"`:''}>${val}</td>`;
-    }).join("");
-    tbody.appendChild(tr);
-  }
-
-  function backfillStatAnalysis(){
-    const snap = snapshotWithExtras();
-    if (!snap.length) return 0;
-    const minTs = Math.min(...snap.map(x=>x._ts));
-    const now = Date.now();
-    const start = new Date(minTs); start.setSeconds(0,0);
-    start.setMinutes(start.getMinutes() - (start.getMinutes()%5), 0, 0);
-    let added = 0;
-    for (let t = start.getTime(); t <= now; t += 5*60000){
-      const endMs = t + 5*60000;
-      const d = new Date(t);
-      const M = computeMeansForWindow(t, endMs);
-      if (!M) continue;
-      const C = computeCompositeFromMeans(M);
-      const extras = aggregateExtras(M.sel);
-      appendStatRowToTable('statAnalysisTable', d, M, C, extras);
-      added++;
-    }
-    return added;
-  }
-
-  function createStatAnalysisPopupTable(){
-    ensureStatAnalysisPopup();
-    const tbody = document.querySelector('#statAnalysisTable tbody'); if (tbody) tbody.innerHTML='';
-    backfillStatAnalysis();
-    // Start cadence on 5m boundaries
-    if (window._stat5mTimer) { clearInterval(window._stat5mTimer); window._stat5mTimer = null; }
-    const schedule = ()=>{
-      const now = new Date();
-      const msToNext = (5 - (now.getMinutes()%5))*60000 - now.getSeconds()*1000 - now.getMilliseconds();
-      setTimeout(()=>{
-        appendLatestStatRow();
-        window._stat5mTimer = setInterval(appendLatestStatRow, 5*60000);
-      }, Math.max(0, msToNext));
-    };
-    function appendLatestStatRow(){
-      const end = new Date(); end.setSeconds(0,0);
-      const startMs = end.getTime() - 5*60000;
-      const M = computeMeansForWindow(startMs, end.getTime());
-      if (!M) return;
-      const C = computeCompositeFromMeans(M);
-      const extras = aggregateExtras(M.sel);
-      appendStatRowToTable('statAnalysisTable', end, M, C, extras);
-    }
-    schedule();
-  }
-
-  function exportStatCSV(){
-    const table = document.getElementById("statAnalysisTable"); if (!table) return;
-    const rows = [STAT_COLUMNS.join(",")];
-    table.querySelectorAll("tbody tr").forEach(tr=>{
-      const vals = Array.from(tr.children).slice(0, STAT_COLUMNS.length).map(td=>{
-        const t = td.textContent.trim();
-        return /[",\n]/.test(t) ? `"${t.replace(/"/g,'""')}"` : t;
-      });
-      rows.push(vals.join(","));
-    });
-    const csv = rows.join("\\n");
-    const blob = new Blob([csv], {type:"text/csv;charset=utf-8;"});
-    const url = URL.createObjectURL(blob);
-    const a = document.createElement("a");
-    a.href = url; a.download = "statistical_analysis_5m.csv";
-    document.body.appendChild(a); a.click(); a.remove();
-    setTimeout(()=>URL.revokeObjectURL(url), 1000);
-  }
-})();
-</script>
-
-
-<script>
-// === Statistical Analysis (60m) — popup + table, cloned from 5m Statistical Analysis with hourly bins ===
-(function(){
-  const BASE_COLS = (typeof SUMMARY_COLUMNS !== 'undefined' && Array.isArray(SUMMARY_COLUMNS))
-    ? SUMMARY_COLUMNS.slice()
-    : ["Time","Rush","Mood","Social","Energy","Focus","Anxiety","Impair","Score","Max","Min","Weighted","5Max"];
-  const STAT_COLUMNS = BASE_COLS.concat(["Notes","Drug","QtySum"]);
-
-  function ensureStatAnalysisHourPopup(){
-    let popup = document.getElementById("statAnalysisHourPopup");
-    if (popup) return popup;
-    popup = document.createElement("div");
-    popup.id = "statAnalysisHourPopup";
-    Object.assign(popup.style, {
-      position:"fixed", top:"70px", left:"20px", background:"#fff", border:"1px solid #ccc",
-      borderRadius:"8px", boxShadow:"0 4px 16px rgba(0,0,0,0.2)", maxHeight:"70vh", overflow:"auto",
-      zIndex:"10000", padding:"10px"
-    });
-    const head = document.createElement("div");
-    Object.assign(head.style, {display:"flex", justifyContent:"space-between", alignItems:"center", marginBottom:"6px"});
-    head.innerHTML = `<strong>Statistical Analysis (60m)</strong>`;
-    const controls = document.createElement("div");
-    const exportBtn = document.createElement("button");
-    exportBtn.textContent = "Export CSV";
-    exportBtn.onclick = exportStatHourCSV;
-    const closeBtn = document.createElement("button");
-    closeBtn.textContent = "×";
-    closeBtn.style.marginLeft = "8px";
-    closeBtn.onclick = ()=>popup.remove();
-    controls.appendChild(exportBtn);
-    controls.appendChild(closeBtn);
-    head.appendChild(controls);
-    popup.appendChild(head);
-
-    const table = document.createElement("table");
-    table.id = "statAnalysisHourTable";
-    table.style.borderCollapse="collapse";
-    table.style.width="100%";
-    const thead = document.createElement("thead");
-    thead.innerHTML = `<tr>${STAT_COLUMNS.map(c=>`<th>${c}</th>`).join("")}</tr>`;
-    table.appendChild(thead);
-    table.appendChild(document.createElement("tbody"));
-    popup.appendChild(table);
-
-    document.body.appendChild(popup);
-    return popup;
-  }
-
-  function openStatAnalysisHourly(){
-    ensureStatAnalysisHourPopup();
-    createStatAnalysisHourPopupTable();
-  }
-  window.openStatAnalysisHourly = openStatAnalysisHourly;
-  // Local snapshot for hourly analysis (no external dependency)
-  function snapshotWithExtrasHour(){
-    const rows = Array.from(document.querySelectorAll('#logTable tbody tr'));
-    return rows.map(tr => {
-      const ts = +(tr.getAttribute('data-ts')||0);
-      // Case-insensitive value getter by data-col name(s)
-      const getValCI = (names) => {
-        const want = Array.isArray(names) ? names.map(n=>String(n).toLowerCase()) : [String(names).toLowerCase()];
-        const tds = tr.querySelectorAll('td[data-col]');
-        for (const td of tds){
-          const col = (td.getAttribute('data-col')||'').trim().toLowerCase();
-          if (want.includes(col)) return td.textContent.trim();
-        }
-        return "";
-      };
-      const numFrom = (names) => {
-        const raw = getValCI(names);
-        const m = (raw||"").match(/-?\d+(\.\d+)?/);
-        return m ? parseFloat(m[0]) : NaN;
-      };
-      const getSum = (field) => {
-        const td = tr.querySelector(`td[data-field="${field}Sum"]`);
-        if (!td) return 0;
-        const v = parseFloat(td.getAttribute('data-value')||td.textContent||'0');
-        return Number.isFinite(v) ? v : 0;
-      };
-      return {
-        _ts: ts,
-        rush: getSum('rush'), mood: getSum('mood'), social: getSum('social'),
-        energy: getSum('energy'), focus: getSum('focus'), anxiety: getSum('anxiety'), impair: getSum('impair'),
-        Notes: getValCI(["Notes","Note"]),
-        Drug: getValCI(["Drug"]),
-        Qty: numFrom(["Qty","QTY","Quantity"])
-      };
-    }).filter(o => o._ts>0);
-  }
-
-
-  function formatHourLabel(d){
-    const hh = String(d.getHours()).padStart(2,"0");
-    return `${hh}:00 Average`;
-  }
-
-  function minuteKey(d){
-    return d.getFullYear()
-      + String(d.getMonth()+1).padStart(2,"0")
-      + String(d.getDate()).padStart(2,"0")
-      + String(d.getHours()).padStart(2,"0")
-      + String(d.getMinutes()).padStart(2,"0");
-  }
-
-  // We reuse snapshotWithExtras() from v2 patch; it is already global in this file.
-
-  function computeMeansForWindowHour(startMs, endMs){
-    const snap = snapshotWithExtrasHour();
-    const sel = snap.filter(e => e._ts >= startMs && e._ts < endMs);
-    if (!sel.length) return null;
-    const flds = ['rush','mood','social','energy','focus','anxiety','impair'];
-    const sums = {rush:0,mood:0,social:0,energy:0,focus:0,anxiety:0,impair:0};
-    sel.forEach(e => flds.forEach(f => sums[f] += (e[f]||0)));
-    const means = {}; flds.forEach(f => means[f] = +(sums[f]/sel.length));
-    return {means, sel};
-  }
-  function computeCompositeFromMeansHour(M){
-    if (!M) return null;
-    const m = M.means || M;
-    const score = (+m.rush + +m.mood + +m.social + +m.energy + +m.focus) - (+m.anxiety + +m.impair);
-    const max = Math.max(m.rush, m.mood, m.social, m.energy, m.focus, m.anxiety, m.impair);
-    const min = Math.min(m.rush, m.mood, m.social, m.energy, m.focus, m.anxiety, m.impair);
-    const weighted = ((m.rush*6)+(m.mood*4)+(m.social*4)+(m.energy*3)+(m.focus*3)) - ((m.anxiety*4)-(m.impair*6));
-    const fiveMax = [m.rush,m.mood,m.social,m.energy,m.focus].sort((a,b)=>b-a).slice(0,5).reduce((a,b)=>a+b,0);
-    return {score, max, min, weighted, fiveMax};
-  }
-
-  function aggregateExtrasHour(sel){
-    const tokenize = (s) => {
-      if (!s) return [];
-      if (typeof window.tokenizeNotes === 'function') {
-        try { return window.tokenizeNotes(s) || []; } catch(e){}
-      }
-      return (s.match(/[A-Za-z0-9_]+/g) || []).map(x=>x);
-    };
-    const notesTokens = [];
-    const drugs = [];
-    let qtySum = 0;
-    sel.forEach(e => {
-      tokenize(e.Notes).forEach(tok => notesTokens.push(tok));
-      if (e.Drug) drugs.push(e.Drug);
-      if (Number.isFinite(e.Qty)) qtySum += e.Qty;
-    });
-    return {
-      Notes: notesTokens.join(", "),
-      Drug: drugs.join(", "),
-      QtySum: Number.isFinite(qtySum) ? +qtySum : 0
-    };
-  }
-
-  function appendStatHourRowToTable(tableId, d, M, C, extras){
-    if (!M || !C) return;
-    const table = document.getElementById(tableId); if (!table) return;
-    const tbody = table.querySelector('tbody'); if (!tbody) return;
-    const row = [
-      formatHourLabel(d) + " 60m Avg",
-      M.means.rush, M.means.mood, M.means.social, M.means.energy, M.means.focus, M.means.anxiety, M.means.impair,
-      C.score, C.max, C.min, C.weighted, C.fiveMax,
-      extras.Notes, extras.Drug, extras.QtySum
-    ];
-    const tr = document.createElement("tr");
-    tr.innerHTML = row.map((v,i)=>{
-      const name = STAT_COLUMNS[i];
-      if (i===0) return `<td>${v??''}</td>`;
-      const num = Number(v);
-      const isNum = Number.isFinite(num);
-      const bg = isNum && typeof cellBgFor==='function' ? cellBgFor(name, num) : '';
-      const val = isNum ? num.toFixed(2) : (v ?? '');
-      return `<td${bg?` style="background-color:${bg};"`:''}>${val}</td>`;
-    }).join("");
-    tbody.appendChild(tr);
-  }
-
->>>>>>> 2aaa714b
   function backfillStatAnalysisHour(){
     const snap = snapshotWithExtrasHour();
     if (!snap.length) return 0;
@@ -3553,11 +2981,7 @@
   overflow:auto; min-width: 70%;
 }
 #slidingAvgModal table{ width:100%; border-collapse:collapse; background:#fff; margin-top:10px; }
-<<<<<<< HEAD
 #slidingAvgModal th, #slidingAvgModal td{ border:1px solid #ccc; padding:8px; text-align:center; font-size:12px; }
-=======
-#slidingAvgModal th, #slidingAvgModal td{ border:1px solid #ccc; padding:8px; text-align:center; font-size:10px; }
->>>>>>> 2aaa714b
 #slidingAvgClose { background:#ccc; color:#000; border:none; padding:6px 10px; border-radius:6px; cursor:pointer; float:right; }
 </style>
 <div id="slidingAvgModal">
@@ -3607,11 +3031,7 @@
     var score = (M.rush+M.mood+M.social+M.energy+M.focus) - (M.anxiety+M.impair);
     var max   = (M.rush+M.mood+M.social+M.energy+M.focus);
     var min   = (M.anxiety+M.impair);
-<<<<<<< HEAD
     var weighted = 5 + ((M.rush + M.mood + M.social + M.energy + M.focus - M.anxiety - M.impair) / 5);
-=======
-    var weighted = (M.rush*6)+(M.mood*4)+(M.social*4)+(M.energy*3)+(M.focus*3) - (M.anxiety*4) + (M.impair*6);
->>>>>>> 2aaa714b
     return {
       score: +score,
       max: +max,
@@ -3700,11 +3120,7 @@
 }
 #autoSliderAModal table, #autoSliderBModal table { width:100%; border-collapse:collapse; background:#fff; margin-top:10px; }
 #autoSliderAModal th, #autoSliderAModal td, #autoSliderBModal th, #autoSliderBModal td {
-<<<<<<< HEAD
   border:1px solid #ccc; padding:8px; text-align:center; font-size:12px;
-=======
-  border:1px solid #ccc; padding:8px; text-align:center; font-size:10px;
->>>>>>> 2aaa714b
 }
 .as-toolbar { display:flex; gap:8px; align-items:center; justify-content:flex-end; }
 .as-toolbar button { background:#eee; color:#000; border:1px solid #ccc; padding:6px 10px; border-radius:6px; cursor:pointer; }
@@ -3725,7 +3141,6 @@
     <tbody></tbody>
   </table>
 </div>
-<<<<<<< HEAD
 
 <div id="autoSliderBModal">
   <div class="as-toolbar">
@@ -3743,25 +3158,6 @@
   </table>
 </div>
 
-=======
-
-<div id="autoSliderBModal">
-  <div class="as-toolbar">
-    <button onclick="exportAutoSliderCSV('B')">Export CSV</button>
-    <button onclick="clearAutoSlider('B')">Clear</button>
-    <button onclick="document.getElementById('autoSliderBModal').style.display='none'">Close</button>
-  </div>
-  <h3 style="margin:6px 0;">Auto Slider B (on addEntry while Auto is ON)</h3>
-  <table id="autoSliderBTable">
-    <thead><tr>
-      <th>Time</th><th>Rush</th><th>Mood</th><th>Social</th><th>Energy</th><th>Focus</th><th>Anxiety</th><th>Impair</th>
-      <th>Score</th><th>Max</th><th>Min</th><th>Weighted</th><th>5Max</th>
-    </tr></thead>
-    <tbody></tbody>
-  </table>
-</div>
-
->>>>>>> 2aaa714b
 <script>
 (function(){
   function pad(n){ return String(n).padStart(2,'0'); }
@@ -3788,11 +3184,7 @@
     var score=(M.rush+M.mood+M.social+M.energy+M.focus)-(M.anxiety+M.impair);
     var max=(M.rush+M.mood+M.social+M.energy+M.focus);
     var min=(M.anxiety+M.impair);
-<<<<<<< HEAD
     var weighted=5 + ((M.rush + M.mood + M.social + M.energy + M.focus - M.anxiety - M.impair) / 5);
-=======
-    var weighted=(M.rush*6)+(M.mood*4)+(M.social*4)+(M.energy*3)+(M.focus*3) - (M.anxiety*4) + (M.impair*6);
->>>>>>> 2aaa714b
     return {score:+score, max:+max, min:+min, weighted:+weighted, fiveMax:+(weighted/10)};
   }
   function slidingMeanAtIndex(snap, i){
@@ -4016,11 +3408,7 @@
     const score = (M.rush+M.mood+M.social+M.energy+M.focus) - (M.anxiety+M.impair);
     const max   = Math.max(M.rush,M.mood,M.social,M.energy,M.focus);
     const min   = Math.min(M.rush,M.mood,M.social,M.energy,M.focus);
-<<<<<<< HEAD
     const weighted = 5 + ((M.rush + M.mood + M.social + M.energy + M.focus - M.anxiety - M.impair) / 5);
-=======
-    const weighted = (6*M.rush + 4*M.mood + 4*M.social + 3*M.energy + 3*M.focus) - (4*M.anxiety - 6*M.impair);
->>>>>>> 2aaa714b
     const fiveMax  = ((score/5)+5);
     return {score, max, min, weighted, fiveMax};
   }
@@ -4146,7 +3534,6 @@
   window.emitAuto1m = function(){};           // disable old 1s spammer
   window.emitAuto5m = function(){};           // keep disabled; we use new per-table emitters
   // setSummaryWindowAndOpen remains untouched; summary buttons will simply open/focus any UI you already have
-<<<<<<< HEAD
 })();
 
 // ──────────────────────────────────────────────────────────────────────────────
@@ -4479,8 +3866,6 @@
   document.addEventListener('keydown', (e)=>{
     if (e.key === 'Escape') closeDoseReviews();
   });
-=======
->>>>>>> 2aaa714b
 })();
 // ──────────────────────────────────────────────────────────────────────────────
 </script>